[bumpversion]
<<<<<<< HEAD
current_version = 2.9.3
=======
current_version = 2.10.0
>>>>>>> 8c7c4f1e
commit = True
tag = False
sign_tags = True
tag_name = {new_version}
parse = (?P<major>\d+)\.(?P<minor>\d+)\.(?P<patch>\d+)(((?P<local>\.dev0\+)([0-9a-fA-F]+)))?
serialize = 
	{major}.{minor}.{patch}{local}{utcnow:%Y%m%d%H%M%S}
	{major}.{minor}.{patch}

[bumpversion:part:local]
first_value = valid
optional_value = valid
values = 
	valid
	.dev0+

[bumpversion:file:setup.py]
search = version='{current_version}'
replace = version='{new_version}'

[bumpversion:file:src/polyswarm_api/__init__.py]<|MERGE_RESOLUTION|>--- conflicted
+++ resolved
@@ -1,9 +1,5 @@
 [bumpversion]
-<<<<<<< HEAD
-current_version = 2.9.3
-=======
 current_version = 2.10.0
->>>>>>> 8c7c4f1e
 commit = True
 tag = False
 sign_tags = True
