--- conflicted
+++ resolved
@@ -1,24 +1,19 @@
 [bumpversion]
-<<<<<<< HEAD
 current_version = 2.0.0.dev7
 commit = False
-=======
-current_version = 1.1.2
-commit = True
->>>>>>> fcdc0d65
 tag = False
 sign_tags = True
 tag_name = {new_version}
 message = release {new_version}
 parse = (?P<major>\d+)\.(?P<minor>\d+)\.(?P<patch>\d+)(\.(?P<release>[a-z]+)(?P<build>\d+))?
-serialize = 
+serialize =
 	{major}.{minor}.{patch}.{release}{build}
 	{major}.{minor}.{patch}
 
 [bumpversion:part:release]
 first_value = dev
 optional_value = prod
-values = 
+values =
 	dev
 	prod
 
