<<<<<<< HEAD
import aiohttp
import asyncio
import io
import os
import logging
import hashlib
import time
import aiofiles
import json
import urllib
import itertools
from urllib import parse

from polyswarmartifact import ArtifactType

from . import exceptions
from .engine_resolver import EngineResolver
from .utils import get_hash_type, is_supported_hash_type
from ._version import __version__, __release_url__

logger = logging.getLogger(__name__)

MAX_HUNT_RESULTS = 20000
MAX_ARTIFACT_BATCH_SIZE = 256


def grouper(n, iterable):
    it = iter(iterable)
    while True:
        chunk = tuple(itertools.islice(it, n))
        if not chunk:
            return
        yield chunk


class PolyswarmAsyncAPI(object):
    """
    An asynchronous interface to the PolySwarm API.
    """

    def __init__(self, key, uri='https://api.polyswarm.network/v1', get_limit=10,
                 post_limit=3, timeout=600, force=False, community='lima', check_version=True):
        """

        :param key: PolySwarm API key
        :param uri: PolySwarm API URI
        :param get_limit: How many simultaneous GET requests to make. Increase at your own risk.
        :param post_limit: How many simultaneous POST requests / second to make. Change at your own risk.
        :param timeout: How long to wait for scans to complete. This timeout will have 45 seconds added to it, the minimum bounty time.
        :param force: Force re-scans if file was already submitted.
        :param community: Community to scan against.
        :param check_version: Whether or not to check Github for version information
        """
        self._stage_base_domain = 'lb.kb.polyswarm.network'
        self.api_key = key

        self.uri = uri

        self.uri_parse = urllib.parse.urlparse(self.uri)

        self.network = 'prod'
        self.portal_uri = 'https://polyswarm.network/scan/results/'

        if self.uri_parse.hostname.endswith(self._stage_base_domain):
            self.network = 'stage'
            # TODO change this to stage.lb.kb.polyswarm.network *after* portal chart in kube
            self.portal_uri = 'https://portal.stage.polyswarm.network/scan/results/'

        self.consumer_uri = '{uri}/consumer'.format(uri=self.uri)
        self.search_uri = '{uri}/search'.format(uri=self.uri)
        self.download_uri = '{uri}/download'.format(uri=self.uri)
        self.community_uri = '{consumer_uri}/{community}'.format(consumer_uri=self.consumer_uri, community=community)
        self.hunt_uri = '{uri}/hunt'.format(uri=self.uri)
        self.stream_uri = '{uri}/download/stream'.format(uri=self.uri)

        self.force = force

        self.get_semaphore = asyncio.Semaphore(get_limit)

        self.network = 'prod' if uri.find('lb.kb') == -1 else 'lb.kb'

        # TODO does this need commmunity?
        self.portal_uri = 'https://polyswarm.network/scan/results/' if self.network == 'prod' else 'https://portal.stage.polyswarm.network/'

        self.engine_resolver = EngineResolver(self.uri)

        self.post_semaphore = asyncio.Semaphore(post_limit)

        self.timeout = timeout

        if check_version:
            up_to_date, version = asyncio.get_event_loop().run_until_complete(self.check_version())
            if not up_to_date and version is not None:
                logger.warning('PolySwarmAPI out of date. Installed version: %s, Current version: %s', __version__,
                               version)
                logger.warning('To update, run: pip install -U polyswarm-api')
                logger.warning('Please upgrade or certain features may not work properly.')

    def set_force(self, force):
        """
        Enable forced re-submissions of bounties.

        :param force: Boolean force/don't force bounty re-submission
        :return: None
        """
        self.force = force

    def set_timeout(self, timeout):
        """
        Set timeout for file scans. This timeout will have 45 seconds added to it, the minimum bounty time.

        :param timeout: How long to wait for scan to complete
        :return: None
        """
        self.timeout = timeout

    def _fix_result(self, result):
        """
        For now, since the name-ETH address mappings are not added by consumer, we add them using
        a hardcoded dict. This function does that for us. It also adds in a permalink to the scan.
        These changes will be moved into consumer soon.

        :param result: The JSON we got from consumer API
        :return: JSON updated with name-ETH address mappings for microengines and arbiters
        """
        if 'uuid' in result:
            result['permalink'] = self.portal_uri + result['uuid']
        try:
            for file in result['files']:
                if 'assertions' in file:
                    for assertion in file['assertions']:
                        assertion['engine'] = self.engine_resolver.get_engine_name(assertion['author'])
                if 'votes' in file:
                    for vote in file['votes']:
                        vote['engine'] = self.engine_resolver.get_engine_name(vote['arbiter'])
        except KeyError:
            # ignore if not complete
            return result

        return result

    async def check_version(self):
        """
        Checks GitHub to see if you have the latest version installed.

        :return: True,latest_version tuple if latest, False,latest_version tuple if not
        """
        check_fail_msg = 'Could not check GitHub for latest release (installed version is {version}). ' \
                         'Please check version manually.'.format(version=__version__)
        async with aiohttp.ClientSession() as session:
            try:
                async with session.get(__release_url__) as raw_response:
                    try:
                        j = await raw_response.json()
                    except Exception:
                        logger.warning(check_fail_msg)
                        return False, None

                    release = j.get('tag_name', None)

                    if release is None:
                        logger.warning(check_fail_msg)
                        return False, None

                    if release != __version__:
                        return False, release
                    else:
                        return True, release

            except Exception:
                logger.warning(check_fail_msg)
                return False, None

    async def get_file_data(self, h, hash_type='sha256'):
        """
        Download file data via the PS API

        :param h: Hash of the file you wish to download
        :param hash_type: Hash type [sha256|sha1|md5]
        :return: Dictionary containing the file data if found, error dictionary if not
        """
        async with self.get_semaphore:
            logger.debug('Downloading file hash %s with api key %s', h, self.api_key)
            async with aiohttp.ClientSession() as session:
                try:
                    async with session.get('{download_uri}/{hash_type}/{hash}'.format(download_uri=self.download_uri,
                                                                                      hash_type=hash_type,
                                                                                      hash=h),
                                           headers={'Authorization': self.api_key}) as raw_response:
                        try:
                            response = await raw_response.read()
                        except Exception:
                            response = await raw_response.read() if raw_response else 'None'
                            logger.error('Received non-json response from PolySwarm API: %s', response)
                            response = {'status': 'error', 'reason': 'unknown_error'}
                        if raw_response.status // 100 != 2:
                            if raw_response.status == 404:
                                return {'status': 'error', 'reason': 'file_not_found'}
                            else:
                                return {'status': 'error', 'reason': 'unknown_error'}
                        return {'file_data': response, 'status': 'OK',
                                'encoding': raw_response.headers.get('Content-Encoding', 'none')}
                except Exception:
                    logger.error('Server request failed')
                    return {'reason': 'unknown_error', 'status': 'error'}

    async def _post_artifacts(self, artifacts_data, artifact_type=ArtifactType.FILE):
        """
        POST artifact to the PS API to be scanned asynchronously.

        :param artifacts_data: List of (file-like, filename) objects to POST to the API
        :param artifact_type: Type of artifact being posted
        :return: Dictionary of the result code and the UUID of the upload (if successful)
        """
        # TODO check file-size. For now, we need to handle error.
        try:
            data = aiohttp.FormData()
            printable_artifact_names = ', '.join(artifact_data[1] for artifact_data in artifacts_data)
            for artifact_data_obj, artifact_data_name in artifacts_data:
                logger.debug('Adding file %s to request', artifact_data_name)
                data.add_field('file', artifact_data_obj, filename=artifact_data_name)
            data.add_field('artifact-type', artifact_type.name)

            params = {'force': 'true'} if self.force else {}
            async with self.post_semaphore:
                logger.debug('Posting artifacts %s with api-key %s', printable_artifact_names, self.api_key)
                async with aiohttp.ClientSession() as session:
                    # prepare the failure message in case it is needed
                    failure_message = 'Failed to get UUID for scan of files %s'.format(printable_artifact_names)
                    try:
                        async with session.post(self.community_uri, data=data, params=params,
                                                headers={'Authorization': self.api_key}) as raw_response:
                            try:
                                response = await raw_response.json()
                            except Exception as e:
                                response = await raw_response.read() if raw_response else 'None'
                                logger.error('Received non-json response from PolySwarm API: %s', response)
                                raise exceptions.BadFormatException(failure_message) from e
                            # check for non-200-ish responses
                            if raw_response.status // 100 != 2:
                                errors = response.get('errors')
                                logger.error('Error posting to PolySwarm API: %s', errors)
                                raise exceptions.ServerErrorException(failure_message)
                            # check if the server responded with anything but "OK"
                            if response['status'] != 'OK':
                                logger.error('Failed to get UUID for scan')
                                raise exceptions.ServerErrorException(failure_message)
                            logger.info('Successfully submitted %s, UUID %s', printable_artifact_names, response['result'])
                            return response
                    except Exception:
                        logger.error('Server request failed')
                        raise exceptions.RequestFailedException(failure_message)
        except exceptions.PolyswarmAPIException as e:
            return {'filename': str(e), 'files': [], 'status': 'error', 'result': 'error'}

    async def lookup_uuid(self, uuid):
        """
        Lookup a UUID using the PS API asynchronously.

        :param uuid: UUID to lookup.
        :return: JSON report file
        """
        async with self.get_semaphore:
            logger.debug('Looking up UUID %s', uuid)
            async with aiohttp.ClientSession() as session:
                try:
                    async with session.get('{community_uri}/uuid/{uuid}'.format(community_uri=self.community_uri,
                                                                                uuid=uuid),
                                           headers={'Authorization': self.api_key}) as raw_response:
                        try:
                            response = await raw_response.json()
                        except Exception:
                            response = await raw_response.read() if raw_response else 'None'
                            logger.error('Received non-json response from PolySwarm API: %s', response)
                            response = {'files': [], 'uuid': uuid}
                        if raw_response.status // 100 != 2:
                            errors = response.get('errors')
                            if raw_response.status == 400 and errors.find('has not been created') != -1:
                                return {'files': [], 'uuid': uuid}
                            logger.error('Error reading from PolySwarm API: %s', errors)
                            return {'files': [], 'uuid': uuid}
                        return self._fix_result(response['result'])
                except Exception:
                    logger.error('Server request failed')
                    return {'reason': 'unknown_error', 'status': 'error', 'uuid': uuid}

    async def _wait_for_uuid(self, uuid):
        # check UUID status immediately, in case the file already exists
        result = await self.lookup_uuid(uuid)

        if self._reveal_closed(result):
            return result

        # wait for bounty to complete (20 blocks for assert, 25 for reveal)
        # TODO why are we using those numbers above, longer for reveal than assert is silly.
        await asyncio.sleep(45)

        started = time.time()

        while True:
            result = await self.lookup_uuid(uuid)

            if result.get('status', 'Bounty Failed') == 'Bounty Failed':
                return result

            if self._reveal_closed(result):
                return result

            await asyncio.sleep(1)

            if time.time() - started > self.timeout >= 0:
                break

        logger.warning('Failed to get results for uuid %s in time.', uuid)
        return {'files': result['files'], 'uuid': uuid}

    async def scan_fileobjs(self, file_objs, artifact_type):
        """
        Scan a collection of file-like object using the PS API asynchronously.

        :param to_scan: A list of (file-like object, filename) tuples to scan.
        :return: JSON report
        """
        futures = []
        file_objs = grouper(MAX_ARTIFACT_BATCH_SIZE, file_objs)
        for files_chunck in file_objs:
            futures.append(self._post_artifacts(files_chunck, artifact_type=artifact_type))
        return await asyncio.gather(*futures)

    async def _wait_for_results(self, results):
        # iterate over the batched calls to the api and check if there was an error
        # stop at the first error found and return its value in case of a failed submission
        for result in results:
            if result.get('status') != 'OK':
                return result
        futures = []
        for result in results:
            futures.append(self._wait_for_uuid(result['result']))
        return await asyncio.gather(*futures)

    async def scan_urls(self, to_scan):
        """
        Scan a single URL using the PS API asynchronously

        :param to_scan: List of URLs to scan
        :return: JSON report
        """
        try:
            file_objs = [(io.StringIO(url), url) for url in to_scan]
            results = await self.scan_fileobjs(file_objs, artifact_type=ArtifactType.URL)
            return await self._wait_for_results(results)
        except exceptions.PolyswarmAPIException as e:
            return {'filename': str(e), 'files': [], 'status': 'error', 'result': 'error'}

    async def scan_files(self, to_scan):
        """
        Scan a collection of files using the PS API asynchronously.

        :param to_scan: List of paths of files to scan.
        :return: JSON report file
        """
        # early definition to avoid exceptions in try..catch in the finally clause
        file_objs = []
        try:
            file_objs = [(open(file_name, 'rb'), os.path.basename(file_name)) for file_name in to_scan]
            results = await self.scan_fileobjs(file_objs, artifact_type=ArtifactType.FILE)
            return await self._wait_for_results(results)
        except exceptions.PolyswarmAPIException as e:
            return {'filename': str(e), 'files': [], 'status': 'error', 'result': 'error'}
        finally:
            # attempt to close files if they were opened, ignore errors if unable to close
            # they will later be garbage collected and properly closed if necessary
            for file in file_objs:
                try:
                    file.close()
                except:
                    pass

    async def scan_fileobj(self, to_scan, filename='data'):
        """
        Scan a single file-like object using the PS API asynchronously.

        :param to_scan: File-like object to scan.
        :param filename: Filename to use
        :return: JSON report
        """
        return await self.scan_fileobjs([(to_scan, filename)], artifact_type=ArtifactType.FILE)[0]

    async def scan_data(self, data, filename=None):
        """
        Scan bytes using the PS API asynchronously.
        :param data: Data (in bytes) to submit to be scanned
        :param filename: Filename to use in submission
        :return: JSON report
        """
        if filename is None:
            filename = hashlib.sha256(data).hexdigest()
        return await self.scan_fileobjs([(io.BytesIO(data), filename)], artifact_type=ArtifactType.FILE)[0]

    async def scan_url(self, to_scan, name='url'):
        """
        Scan a single URL using the PS API asynchronously

        :param to_scan: URL to scan
        :param name: name to associate with the artifact
        :return: JSON report
        """
        return await self.scan_urls([to_scan])[0]

    async def scan_file(self, to_scan):
        """
        Scan a single file using the PS API asynchronously.

        :param to_scan: Path of file to scan.
        :return: JSON report file
        """
        return await self.scan_files([to_scan])[0]

    async def post_url(self, url):
        """
        POST URL to the PS API to be scanned asynchronously

        :param url: URL to scan
        :return: Dictionary of the result code and the UUID of the scan (if successful)
        """
        return await self._post_artifacts([(io.StringIO(url), 'url')], artifact_type=ArtifactType.URL)

    async def post_file(self, file_obj, filename):
        """
        POST file to the PS API to be scanned asynchronously.

        :param file_obj: File-like object to POST to the API
        :param filename: Name of file to be given to the API
        :return: Dictionary of the result code and the UUID of the upload (if successful)
        """
        return await self._post_artifacts([(file_obj, filename)], artifact_type=ArtifactType.FILE)

    async def scan_directory(self, directory, recursive=False):
        """
        Scan a directory using the PS API asynchronously.

        :param directory: Directory to scan.
        :param recursive: Whether or not to scan the directory recursively.
        :return: JSON report file
        """
        if recursive:
            file_list = [os.path.join(path, file)
                         for (path, dirs, files) in os.walk(directory)
                         for file in files if os.path.isfile(os.path.join(path, file))]
        else:
            file_list = [os.path.join(directory, file) for file in os.listdir(directory)
                         if os.path.isfile(os.path.join(directory, file))]

        return await self.scan_files(file_list)

    async def search_hash(self, to_scan, hash_type=None):
        """
        Search for a single hash using the PS API asynchronously.

        :param to_scan: Hash to search for
        :param hash_type: Hash type [default:autodetect, sha256|sha1|md5]
        :return: JSON report file
        """
        if not hash_type:
            hash_type = get_hash_type(to_scan)

        if not is_supported_hash_type(hash_type):
            raise Exception('Invalid Hash Type')

        async with self.get_semaphore:
            async with aiohttp.ClientSession() as session:
                try:
                    async with session.get(self.search_uri,
                                           params={'type': hash_type, 'hash': to_scan, 'with_instances': 'true'},
                                           headers={'Authorization': self.api_key}) as raw_response:
                        try:
                            response = await raw_response.json()
                        except Exception:
                            response = await raw_response.read() if raw_response else 'None'
                            raise Exception('Received non-json response from PolySwarm API: {}'.format(response))
                        if raw_response.status // 100 != 2:
                            if raw_response.status == 404:
                                return {'hash': to_scan,
                                        'search': '{hash_type}={hash}'.format(hash_type=hash_type, hash=to_scan),
                                        'result': [],
                                        'status': 'OK'}

                            errors = response.get('errors')
                            raise Exception('Error reading from PolySwarm API: {}'.format(errors))
                except Exception:
                    logger.error('Server request failed')
                    return {'reason': 'unknown_error', 'result': [], 'hash': to_scan,
                            'search': '{hash_type}={hash}'.format(hash_type=hash_type, hash=to_scan),
                            'status': 'error'}

        response['search'] = '{hash_type}={hash}'.format(hash_type=hash_type, hash=to_scan)
        return response

    async def search_query(self, query, raw=True):
        """
        Search by Elasticsearch query using the PS API asynchronously.

        :param query: Elasticsearch JSON query or search string
        :param raw: If true, treated as ES JSON query. If false, treated as an ES query_string
        :return: JSON report file
        """

        if not raw:
            query = {
                'query': {
                    'query_string': {
                        'query': query
                    }
                }
            }
        async with self.get_semaphore:
            async with aiohttp.ClientSession() as session:
                try:
                    async with session.get(self.search_uri,
                                           headers={'Authorization': self.api_key},
                                           params={'type': 'metadata', 'with_instances': 'true'},
                                           json=query) as raw_response:

                        try:
                            response = await raw_response.json()
                        except Exception:
                            response = await raw_response.read() if raw_response else 'None'
                            response = response.decode('utf-8')
                            raise Exception('Received non-json response from PolySwarm API: {}'.format(response))

                        if raw_response.status // 100 != 2:
                            raise Exception('Error reading from PolySwarm API: {}'.format(response['errors']))

                except Exception as e:
                    logger.error('Server request failed: %s', e)
                    return {'reason': 'unknown_error', 'result': [], 'search': query, 'status': 'error'}

        response['search'] = query
        return response

    async def rescan_hash(self, to_rescan, hash_type=None):
        """
        Start a rescan for single hash using the PS API asynchronously.

        :param to_rescan: hash of the file to rescan
        :param hash_type: Hash type [default:autodetect, sha256|sha1|md5]
        :return: JSON report file
        """
        if not hash_type:
            hash_type = get_hash_type(to_rescan)

        if not is_supported_hash_type(hash_type):
            raise Exception('Invalid Hash Type')

        # TODO check file-size. For now, we need to handle error.
        async with self.get_semaphore:
            async with aiohttp.ClientSession() as session:
                try:
                    async with session.post(
                            '{community_uri}/rescan/{hash_type}/{hash}'.format(community_uri=self.community_uri,
                                                                               hash_type=hash_type,
                                                                               hash=to_rescan),
                            headers={'Authorization': self.api_key}) as raw_response:
                        try:
                            response = await raw_response.json()
                        except Exception:
                            response = await raw_response.read() if raw_response else 'None'
                            raise Exception('Received non-json response from PolySwarm API: %s', response)

                        if raw_response.status == 404:
                            return {'hash': to_rescan, 'reason': 'file_not_found', 'status': 'error',
                                    'result': 'not found'}

                        if raw_response.status // 100 != 2:
                            # TODO this behavior in the API needs to change
                            if raw_response.status == 400 and response.get('errors').find('has not been in any') != -1:
                                return {'hash': to_rescan, 'status': 'error', 'result': 'not found'}

                            errors = response.get('errors')
                            logger.error('Error posting to PolySwarm API: %s', errors)
                            return {'hash': to_rescan, 'status': 'error', 'result': errors}
                except Exception:
                    logger.error('Server request failed')
                    return {'reason': 'unknown_error', 'result': 'error', 'hash': to_rescan, 'status': 'error'}

        return response

    async def lookup_uuids(self, uuids):
        """
        Scan a collection of uuids using the PS API asynchronously.

        :param uuids: List of uuids to scan.
        :return: JSON report file
        """
        results = await asyncio.gather(*[self.lookup_uuid(u) for u in uuids])

        return results

    async def search_hashes(self, hashes, hash_type='sha256'):
        """
        Scan a collection of hashes using the PS API asynchronously.

        :param hashes: Hashes to scan.
        :param hash_type: Hash type [sha256|sha1|md5]
        :param rescan: Whether to initiate a rescan for fresh results
        :return: JSON report file
        """
        results = await asyncio.gather(*[self.search_hash(h, hash_type) for h in hashes])

        return results

    async def download_file(self, h, destination_dir, with_metadata=False, hash_type=None):
        """
        Download a file via the PS API

        :param h: Hash of the file you wish to download
        :param destination_dir: Directory you wish to save the file in
        :param with_metadata: Whether to save related file metadata into an associated JSON file
        :param hash_type: Hash type [default:autodetect, sha256|sha1|md5]
        :return: Dictionary containing path to the downloaded file if successful, error message if not
        """
        if not hash_type:
            hash_type = get_hash_type(h)

        if not is_supported_hash_type(hash_type):
            raise Exception('Invalid Hash Type')

        results = await self.get_file_data(h, hash_type)

        out_path = os.path.join(destination_dir, h)

        if results['status'] == 'OK':
            async with aiofiles.open(out_path, mode='wb') as f:
                await f.write(results['file_data'])
        else:
            results['file_hash'] = h
            return results

        if with_metadata:
            meta_results = await self.search_hash(h, hash_type=hash_type)
            if 'result' in meta_results and len(meta_results['result']) > 0:
                async with aiofiles.open(out_path + '.json', mode='w') as f:
                    # this is a hash search, only return one result
                    await f.write(json.dumps(meta_results['result'][0]))

        return {'file_path': out_path, 'status': 'OK', 'file_hash': h}

    async def download_files(self, hashes, destination_dir, with_metadata=True, hash_type=None):
        """
        Download files  via the PS API

        :param hashes: Hashes of the files you wish to download
        :param destination_dir: Directory you wish to save the files in
        :param with_metadata: Whether to save related file metadata into an associated JSON files
        :param hash_type: Hash type [default:autodetect, sha256|sha1|md5]

        :return: Dictionary containing path to the downloaded file if successful, error message if not
        """
        results = await asyncio.gather(*[self.download_file(h, destination_dir,
                                                            with_metadata, hash_type) for h in hashes])

        return results

    async def rescan_file(self, h, hash_type=None):
        """
        Rescan a file by its hash

        :param h: Hash of the file to rescan
        :param hash_type: Hash type [default:autodetect, sha256|sha1|md5]
        :return: JSON report file
        """
        result = await self.rescan_hash(h, hash_type)

        if result['status'] != 'OK':
            return result

        return await self._wait_for_uuid(result['result'])

    async def rescan_files(self, hashes, hash_type=None):
        """
        Rescan files by its hash

        :param hashes: Hashes of the files to rescan
        :param hash_type: Hash type [default:autodetect, sha256|sha1|md5]
        :return: JSON report file
        """
        return await asyncio.gather(*[self.rescan_file(h, hash_type) for h in hashes])

    def _reveal_closed(self, result):
        """
        Check result dict if reveal window is closed or error occurred

        :param result: Result dict from UUID check
        :return: If the assertion reveal window is closed
        """

        # TODO this really should be better named in the JSON, as there are multiple windows
        return all(('window_closed' in file and file['window_closed']) or ('failed' in file and file['failed'])
                   for file in result['files'])

    async def _new_hunt(self, rules, scan_type):
        """
        Create a new scan, either live or historical.

        :param rules: String containing YARA rules to user
        :param scan_type: Type of scan, "live" or "historical"
        :return: ID of the new scan
        """
        data = {'yara': rules}

        async with self.post_semaphore:
            logger.debug('Posting rules with api-key %s', self.api_key)
            async with aiohttp.ClientSession() as session:
                try:
                    async with session.post('{hunt_uri}/{scan_type}'.format(hunt_uri=self.hunt_uri,
                                                                            scan_type=scan_type),
                                            json=data,
                                            headers={'Authorization': self.api_key}) as raw_response:
                        try:
                            response = await raw_response.json()
                        except Exception:
                            response = await raw_response.read() if raw_response else 'None'
                            logger.error('Received non-json response from PolySwarm API: %s', response)
                            response = {'status': 'error', 'result': []}
                        if raw_response.status // 100 != 2:
                            errors = response.get('errors')
                            logger.error('Error posting to PolySwarm API: %s', errors)
                            response = {'status': 'error', 'result': []}
                        return response
                except Exception:
                    logger.error('Server request failed')
                    return {'status': 'error', 'result': []}

    async def new_live_hunt(self, rules):
        """
        Create a new live scan, and replace the currently running YARA rules.

        :param rules: String containing YARA rules to install
        :return: ID of the new scan.
        """
        return await self._new_hunt(rules, 'live')

    async def new_historical_hunt(self, rules):
        """
        Run a new historical scan.

        :param rules: String containing YARA rules to install
        :return: ID of the new scan.
        """
        return await self._new_hunt(rules, 'historical')

    async def _delete_hunt(self, hunt_id, scan_type):
        """
        Delete a scan, either live or historical.

        :param hunt_id: String containing hunt id
        :return: ID of the new scan
        """
        async with self.post_semaphore:
            logger.debug('Posting rules with api-key %s', self.api_key)
            async with aiohttp.ClientSession() as session:
                try:
                    async with session.delete('{hunt_uri}/{scan_type}'.format(hunt_uri=self.hunt_uri,
                                                                              scan_type=scan_type),
                                              json={'hunt_id': hunt_id},
                                              headers={'Authorization': self.api_key}) as raw_response:
                        try:
                            response = await raw_response.json()
                        except Exception:
                            response = await raw_response.read() if raw_response else 'None'
                            logger.error('Received non-json response from PolySwarm API: %s', response)
                            response = {'status': 'error', 'result': []}
                        if raw_response.status // 100 != 2:
                            errors = response.get('errors')
                            logger.error('Error posting to PolySwarm API: %s', errors)
                            response = {'status': 'error', 'result': []}
                        return response
                except Exception:
                    logger.error('Server request failed')
                    return {'status': 'error', 'result': []}

    async def delete_live_hunt(self, hunt_id):
        """
        Delete a live scan.

        :param hunt_id: String containing hunt id
        """
        return await self._delete_hunt(hunt_id, 'live')

    async def delete_historical_hunt(self, hunt_id):
        """
        Delete a historical scan.

        :param hunt_id: String containing hunt id
        """
        return await self._delete_hunt(hunt_id, 'historical')

    async def _get_hunt_results(self, hunt_id=None, scan_type='live', limit=MAX_HUNT_RESULTS, offset=0,
                                all_results=False, with_metadata=False, with_bounties=False):
        """

        :param hunt_id: Rule ID (None if latest rule results are desired)
        :param scan_type: Type of scan, "live" or "historical"
        :param limit: Limit the number of scan results, returns the most recent hits
        :param offset: Offset into the result set to return
        :param all_results: Boolean on whether to fetch all results. Note: this ignores limit/offset and can take awhile.
        :param with_metadata: Whether to include metadata in the results
        :param with_bounties: Whether to include bounty results in the results
        :return: Matches to the rules
        """

        if limit > MAX_HUNT_RESULTS:
            logger.warning("Specificied a limit greater than %s, setting to %s", MAX_HUNT_RESULTS, MAX_HUNT_RESULTS)
            limit = MAX_HUNT_RESULTS

        # ignore offset/limit results in case we want all results
        if all_results:
            limit = MAX_HUNT_RESULTS
            offset = 0

        params = {
            'limit': limit,
            'offset': offset,
        }

        if hunt_id is not None:
            params['id'] = hunt_id

        if with_bounties:
            params['with_bounty_results'] = 'true'

        if with_metadata:
            params['with_metadata'] = 'true'

        logger.debug('Reading results with api-key %s', self.api_key)
        async with aiohttp.ClientSession() as session:
            try:
                async def _make_request(hunt_uri, params):
                    async with self.get_semaphore:
                        async with session.get('{hunt_uri}/{scan_type}/results'.format(hunt_uri=hunt_uri,
                                                                                   scan_type=scan_type),
                                           params=params,
                                           headers={'Authorization': self.api_key}) as raw_response:


                            try:
                                response = await raw_response.json()
                            except Exception:
                                response = await raw_response.read() if raw_response else 'None'
                                logger.error('Received non-json response from PolySwarm API: %s', response)
                                response = {'status': 'error', 'result': []}
                        if raw_response.status // 100 != 2:
                            errors = response.get('errors')
                            logger.error('Error reading from PolySwarm API: %s', errors)
                            response = {'status': 'error', 'result': []}
                        return response

                agg_response = await _make_request(self.hunt_uri, params)

                if all_results and not agg_response['status'] == 'error':
                    total_results = int(agg_response['result']['total'])
                    for offset in range(limit, total_results, limit):
                        params['offset'] = offset
                        response = await _make_request(self.hunt_uri, params)
                        agg_response['result']['results'].extend(response['result']['results'])

                return agg_response
            except Exception as e:
                print(e)
                logger.error('Server request failed')
                return {'status': 'error', 'result': []}

    async def get_live_results(self, hunt_id=None, limit=MAX_HUNT_RESULTS, offset=0,
                                all_results=False, with_metadata=False, with_bounties=False):
        """
        Get results from a live scan

        :param hunt_id: ID of the hunt (None if latest rule results are desired)
        :param limit: Limit the number of scan results, returns the most recent hits
        :param offset: Offset into the result set to return
        :param all_results: Boolean on whether to fetch all results. Note: this ignores limit/offset and can take awhile.
        :param with_metadata: Whether to include metadata in the results
        :param with_bounties: Whether to include bounty results in the results
        :return: Matches to the rules
        """
        return await self._get_hunt_results(hunt_id, 'live', limit, offset, all_results, with_metadata, with_bounties)

    async def get_historical_results(self, hunt_id=None, limit=MAX_HUNT_RESULTS, offset=0,
                                all_results=False, with_metadata=False, with_bounties=False):
        """
        Get results from a historical scan

        :param hunt_id: ID of the hunt (None if latest rule results are desired)
        :param limit: Limit the number of scan results, returns the most recent hits
        :param offset: Offset into the result set to return
        :param all_results: Boolean on whether to fetch all results. Note: this ignores limit/offset and can take awhile.
        :param with_metadata: Whether to include metadata in the results
        :param with_bounties: Whether to include bounty results in the results
        :return: Matches to the rules
        """
        return await self._get_hunt_results(hunt_id, 'historical', limit, offset, all_results,
                                            with_metadata, with_bounties)

    async def get_stream(self, destination_dir=None, since=1440):
        """
        Get stream of tarballs from communities you have the stream privilege on.
        Contact us at info@polyswarm.io for more info on enabling this feature.

        :param destination_dir: Directory to down files to. None if you just want the list of URLs.
        :param since: Fetch all archives that are `since` minutes old or newer

        :return: List of signed S3 URLs for tarballs over the last two days
        """
        async with aiohttp.ClientSession() as session:
            async with self.get_semaphore:
                logger.debug('Reading results with api-key %s', self.api_key)
                try:
                    async with session.get('{stream_uri}'.format(stream_uri=self.stream_uri),
                                           headers={'Authorization': self.api_key},
                                           params={'since': since}) as raw_response:
                        try:
                            response = await raw_response.json()
                        except Exception:
                            response = await raw_response.read() if raw_response else 'None'
                            logger.error('Received non-json response from PolySwarm API: %s', response)
                            response = {'result': 'error'}
                        if raw_response.status // 100 != 2:
                            errors = response.get('errors')
                            logger.error('Error posting to PolySwarm API: %s', errors)
                            response = {'status': 'error'}
                except Exception:
                    logger.error('Server request failed')
                    return {'status': 'error'}

                if destination_dir is None:
                    return response

            for community in response['result'].values():
                for archive in community:
                    async with self.get_semaphore:
                        try:
                            async with session.get(archive) as raw_response:
                                try:
                                    file_name = parse.urlparse(archive).path.split('/')[-1]
                                    out_path = os.path.join(destination_dir, file_name)
                                    async with aiofiles.open(out_path, mode='wb') as out:
                                        while True:
                                            chunk = await raw_response.content.read(2 * 1024 * 1024)
                                            if not chunk:
                                                break
                                            await out.write(chunk)
                                except Exception:
                                    response = await raw_response.read() if raw_response else 'None'
                                    logger.error('Received non-json response from PolySwarm API: %s', response)
                                if raw_response.status // 100 != 2:
                                    errors = response.get('errors')
                                    logger.error('Error reading from PolySwarm API: %s', errors)
                        except Exception:
                            logger.error('Server request failed')
                            return {'status': 'error'}
            return response


class PolyswarmAPI(object):
    """A synchronous interface to the public and private PolySwarm APIs."""

    def __init__(self, key, uri='https://api.polyswarm.network/v1', get_limit=10,
                 post_limit=3, timeout=600, force=False, community='lima', check_version=True):
        """

        :param key: PolySwarm API key
        :param uri: PolySwarm API URI
        :param get_limit: How many simultaneous GET requests to make. Increase at your own risk.
        :param post_limit: How many simultaneous POST requests / second to make. Change at your own risk.
        :param timeout: How long to wait for scans to complete. This should be at least 45 seconds for round to complete
        :param force: Force re-scans if file was already submitted.
        :param community: Community to scan against.
        :param check_version: Whether or not to check Github for version information
        """
        self.ps_api = PolyswarmAsyncAPI(key, uri, get_limit, post_limit, timeout, force, community, check_version)
        self.loop = asyncio.get_event_loop()

    def set_force(self, force):
        """
        Enable forced re-submissions of bounties.

        :param force: Boolean force/don't force bounty re-submission
        :return: None
        """
        self.ps_api.set_force(force)

    def set_timeout(self, timeout):
        """
        Set timeout for file scans. This timeout will have 45 seconds added to it, the minimum bounty time.

        :param timeout: How long to wait for scan to complete
        :return: None
        """
        self.ps_api.set_timeout(timeout)

    def check_version(self):
        """
        Checks GitHub to see if you have the latest version installed.

        :return: True,latest_version tuple if latest, False,latest_version tuple if not
        """
        return self.loop.run_until_complete(self.ps_api.check_version())

    def get_file_data(self, sha256):
        """
        Get file data of a file from the PS API

        :param sha256: SHA256 of the file
        :return: Response dict containing file_data if successful, and status message about success/failure
        """
        return self.loop.run_until_complete(self.ps_api.get_file_data(sha256))

    def scan_fileobj(self, to_scan, filename='data'):
        """
        Scan a single file-like object using the PS API synchronously.

        :param to_scan: File-like object to scan.
        :param filename: Filename to use
        :return: JSON report
        """
        return self.loop.run_until_complete(self.ps_api.scan_fileobj(to_scan, filename))

    def scan_data(self, data):
        """
        Scan bytes using the PS API synchronously.
        :param data: Data (in bytes) to submit to be scanned
        :return: JSON report
        """
        return self.loop.run_until_complete(self.ps_api.scan_data(data))

    def scan_file(self, to_scan):
        """
        Scan a single file using the PS API synchronously.

        :param to_scan: Path of file to scan.
        :return: JSON report file
        """

        return self.loop.run_until_complete(self.ps_api.scan_file(to_scan))

    def scan_files(self, files):
        """
        Scan files using the PS API synchronously.

        :param files: List of paths of files to scan.
        :return: JSON report file
        """
        return self.loop.run_until_complete(self.ps_api.scan_files(files))

    def scan_url(self, to_scan, name='url'):
        """
        Scan a single URL using the PS API synchronously

        :param to_scan: URL to scan
        :param name: name to associate with the artifact
        :return: JSON report
        """
        return self.loop.run_until_complete(self.ps_api.scan_url(to_scan, name))

    def scan_urls(self, to_scan):
        """
        Scan list of URLs using the PS API synchronously

        :param to_scan: List of URLs to scan
        :return: JSON report
        """
        return self.loop.run_until_complete(self.ps_api.scan_urls(to_scan))

    def scan_directory(self, directory, recursive=False):
        """
        Scan files using the PS API synchronously

        :param directory: Directory to scan.
        :param recursive: Whether or not to scan the directory recursively.
        :return: JSON report file
        """
        return self.loop.run_until_complete(self.ps_api.scan_directory(directory, recursive))

    def search_hashes(self, hashes, hash_type=None):
        """
        Scan a collection of hashes using the PS API synchronously.

        :param hashes: Hashes to scan.
        :param hash_type: Hash type [default:autodetect, sha256|sha1|md5]
        :param rescan: Whether to initiate a rescan for fresh results
        :return: JSON report file
        """
        return self.loop.run_until_complete(self.ps_api.search_hashes(hashes, hash_type))

    def search_hash(self, to_scan, hash_type=None):
        """
        Scan a single hash using the PS API synchronously.

        :param to_scan:
        :param hash_type: Hash type [default:autodetect, sha256|sha1|md5]
        :param rescan: Whether to initiate a rescan for fresh results
        :return: JSON report file
        """
        return self.loop.run_until_complete(self.ps_api.search_hash(to_scan, hash_type))

    def search_query(self, query, raw=True):
        """
        Search by Elasticsearch query using the PS API synchronously.

        :param query: Elasticsearch JSON query or search string
        :param raw: If true, treated as ES JSON query. If false, treated as an ES query_string
        :return: JSON report file
        """
        return self.loop.run_until_complete(self.ps_api.search_query(query, raw))

    def lookup_uuid(self, uuid):
        """
        Lookup a scan result by UUID.

        :param uuid: UUID to lookup
        :return: JSON report file
        """
        return self.loop.run_until_complete(self.ps_api.lookup_uuid(uuid))

    def lookup_uuids(self, uuids):
        """
        Lookup scans result for a list of UUIDs.

        :param uuids: List of UUIDs to lookup
        :return: JSON report file
        """
        return self.loop.run_until_complete(self.ps_api.lookup_uuids(uuids))

    def post_file(self, file_obj, filename):
        """
        POST file to the PS API to be scanned synchronously.

        :param file_obj: File-like object to POST to the API
        :param filename: Name of file to be given to the API
        :return: Dictionary of the result code and the UUID of the upload (if successful)
        """
        return self.loop.run_until_complete(self.ps_api.post_file(file_obj, filename))

    def post_url(self, url):
        """
        POST URL to the PS API to be scanned synchronously

        :param url: URL to scan
        :return: Dictionary of the result code and the UUID of the scan (if successful)
        """
        return self.loop.run_until_complete(self.ps_api.post_url(url))

    def download_file(self, h, destination_dir, with_metadata=False, hash_type=None):
        """
        Download a file via the PS API

        :param h: Hash of the file you wish to download
        :param destination_dir: Directory you wish to save the file in
        :param with_metadata: Whether to save related file metadata into an associated JSON file
        :param hash_type: Hash type [sha256|sha1|md5]
        :return: Dictionary containing path to the downloaded file if successful, error message if not
        """
        return self.loop.run_until_complete(self.ps_api.download_file(h, destination_dir,
                                                                      with_metadata, hash_type))

    def download_files(self, hashes, destination_dir, with_metadata=False, hash_type=None):
        """
        Download files  via the PS API

        :param hashes: Hashes of the files you wish to download
        :param destination_dir: Directory you wish to save the files in
        :param with_metadata: Whether to save related file metadata into an associated JSON files
        :param hash_type: Hash type [sha256|sha1|md5]

        :return: Dictionary containing path to the downloaded file if successful, error message if not
        """
        return self.loop.run_until_complete(self.ps_api.download_files(hashes, destination_dir,
                                                                       with_metadata, hash_type))

    def rescan_file(self, h, hash_type=None):
        """
        Rescan a file by its hash

        :param h: Hash of the file to rescan
        :param hash_type: Hash type [default:autodetect, sha256|sha1|md5]
        :return: JSON report file
        """
        return self.loop.run_until_complete(self.ps_api.rescan_file(h, hash_type))

    def rescan_files(self, hashes, hash_type=None):
        """
        Rescan a file by its hash

        :param hashes: Hashes of the files to rescan
        :param hash_type: Hash type [default:autodetect, sha256|sha1|md5]
        :return: JSON report file
        """
        return self.loop.run_until_complete(self.ps_api.rescan_files(hashes, hash_type))

    def new_live_hunt(self, rules):
        """
        Create a new live hunt, and replace the currently running YARA rules.

        :param rules: String containing YARA rules to install
        :return: ID of the new hunt.
        """
        return self.loop.run_until_complete(self.ps_api.new_live_hunt(rules))

    def new_historical_hunt(self, rules):
        """
        Run a new historical hunt.

        :param rules: String containing YARA rules to install
        :return: ID of the new hunt.
        """
        return self.loop.run_until_complete(self.ps_api.new_historical_hunt(rules))

    def delete_live_hunt(self, hunt_id):
        """
        Delete a live scan.

        :param hunt_id: String containing hunt id
        """
        return self.loop.run_until_complete(self.ps_api.delete_live_hunt(hunt_id))

    def delete_historical_hunt(self, hunt_id):
        """
        Delete a historical scan.

        :param hunt_id: String containing hunt id
        """
        return self.loop.run_until_complete(self.ps_api.delete_historical_hunt(hunt_id))

    def get_live_results(self, hunt_id=None, limit=MAX_HUNT_RESULTS, offset=0,
                                all_results=False, with_metadata=False, with_bounties=False):
        """
        Get results from a live hunt

        :param hunt_id: ID of the hunt (None if latest rule results are desired)
        :param limit: Limit the number of scan results, returns the most recent hits
        :param offset: Offset into the result set to return
        :param all_results: Boolean on whether to fetch all results. Note: this ignores limit/offset and can take awhile.
        :param with_metadata: Whether to include metadata in the results
        :param with_bounties: Whether to include bounty results in the results
        :return: Matches to the rules
        """
        return self.loop.run_until_complete(self.ps_api.get_live_results(hunt_id, limit, offset, all_results,
                                                                         with_metadata, with_bounties))

    def get_historical_results(self, hunt_id=None, limit=MAX_HUNT_RESULTS, offset=0,
                                all_results=False, with_metadata=False, with_bounties=False):
        """
        Get results from a historical hunt

        :param hunt_id: ID of the hunt (None if latest hunt results are desired)
        :param limit: Limit the number of scan results, returns the most recent hits
        :param offset: Offset into the result set to return
        :param all_results: Boolean on whether to fetch all results. Note: this ignores limit/offset and can take awhile.
        :param with_metadata: Whether to include metadata in the results
        :param with_bounties: Whether to include bounty results in the results
        :return: Matches to the rules
        """
        return self.loop.run_until_complete(self.ps_api.get_historical_results(hunt_id, limit, offset, all_results,
                                                                               with_metadata, with_bounties))

    def get_stream(self, destination_dir=None, since=1440):
        """
        Get stream of tarballs from communities you have the stream privilege on.
        Contact us at info@polyswarm.io for more info on enabling this feature.

        :param destination_dir: Directory to down files to. None if you just want the list of URLs.
        :param since: Fetch all archives that are `since` minutes old or newer

        :return: List of signed S3 URLs for tarballs over the last two days
        """
        return self.loop.run_until_complete(self.ps_api.get_stream(destination_dir))
=======
from . import http
from . import api
from . import types
from . import formatters
from . import exceptions
from . import utils
>>>>>>> 572ac6d4
<|MERGE_RESOLUTION|>--- conflicted
+++ resolved
@@ -1,1285 +1,6 @@
-<<<<<<< HEAD
-import aiohttp
-import asyncio
-import io
-import os
-import logging
-import hashlib
-import time
-import aiofiles
-import json
-import urllib
-import itertools
-from urllib import parse
-
-from polyswarmartifact import ArtifactType
-
-from . import exceptions
-from .engine_resolver import EngineResolver
-from .utils import get_hash_type, is_supported_hash_type
-from ._version import __version__, __release_url__
-
-logger = logging.getLogger(__name__)
-
-MAX_HUNT_RESULTS = 20000
-MAX_ARTIFACT_BATCH_SIZE = 256
-
-
-def grouper(n, iterable):
-    it = iter(iterable)
-    while True:
-        chunk = tuple(itertools.islice(it, n))
-        if not chunk:
-            return
-        yield chunk
-
-
-class PolyswarmAsyncAPI(object):
-    """
-    An asynchronous interface to the PolySwarm API.
-    """
-
-    def __init__(self, key, uri='https://api.polyswarm.network/v1', get_limit=10,
-                 post_limit=3, timeout=600, force=False, community='lima', check_version=True):
-        """
-
-        :param key: PolySwarm API key
-        :param uri: PolySwarm API URI
-        :param get_limit: How many simultaneous GET requests to make. Increase at your own risk.
-        :param post_limit: How many simultaneous POST requests / second to make. Change at your own risk.
-        :param timeout: How long to wait for scans to complete. This timeout will have 45 seconds added to it, the minimum bounty time.
-        :param force: Force re-scans if file was already submitted.
-        :param community: Community to scan against.
-        :param check_version: Whether or not to check Github for version information
-        """
-        self._stage_base_domain = 'lb.kb.polyswarm.network'
-        self.api_key = key
-
-        self.uri = uri
-
-        self.uri_parse = urllib.parse.urlparse(self.uri)
-
-        self.network = 'prod'
-        self.portal_uri = 'https://polyswarm.network/scan/results/'
-
-        if self.uri_parse.hostname.endswith(self._stage_base_domain):
-            self.network = 'stage'
-            # TODO change this to stage.lb.kb.polyswarm.network *after* portal chart in kube
-            self.portal_uri = 'https://portal.stage.polyswarm.network/scan/results/'
-
-        self.consumer_uri = '{uri}/consumer'.format(uri=self.uri)
-        self.search_uri = '{uri}/search'.format(uri=self.uri)
-        self.download_uri = '{uri}/download'.format(uri=self.uri)
-        self.community_uri = '{consumer_uri}/{community}'.format(consumer_uri=self.consumer_uri, community=community)
-        self.hunt_uri = '{uri}/hunt'.format(uri=self.uri)
-        self.stream_uri = '{uri}/download/stream'.format(uri=self.uri)
-
-        self.force = force
-
-        self.get_semaphore = asyncio.Semaphore(get_limit)
-
-        self.network = 'prod' if uri.find('lb.kb') == -1 else 'lb.kb'
-
-        # TODO does this need commmunity?
-        self.portal_uri = 'https://polyswarm.network/scan/results/' if self.network == 'prod' else 'https://portal.stage.polyswarm.network/'
-
-        self.engine_resolver = EngineResolver(self.uri)
-
-        self.post_semaphore = asyncio.Semaphore(post_limit)
-
-        self.timeout = timeout
-
-        if check_version:
-            up_to_date, version = asyncio.get_event_loop().run_until_complete(self.check_version())
-            if not up_to_date and version is not None:
-                logger.warning('PolySwarmAPI out of date. Installed version: %s, Current version: %s', __version__,
-                               version)
-                logger.warning('To update, run: pip install -U polyswarm-api')
-                logger.warning('Please upgrade or certain features may not work properly.')
-
-    def set_force(self, force):
-        """
-        Enable forced re-submissions of bounties.
-
-        :param force: Boolean force/don't force bounty re-submission
-        :return: None
-        """
-        self.force = force
-
-    def set_timeout(self, timeout):
-        """
-        Set timeout for file scans. This timeout will have 45 seconds added to it, the minimum bounty time.
-
-        :param timeout: How long to wait for scan to complete
-        :return: None
-        """
-        self.timeout = timeout
-
-    def _fix_result(self, result):
-        """
-        For now, since the name-ETH address mappings are not added by consumer, we add them using
-        a hardcoded dict. This function does that for us. It also adds in a permalink to the scan.
-        These changes will be moved into consumer soon.
-
-        :param result: The JSON we got from consumer API
-        :return: JSON updated with name-ETH address mappings for microengines and arbiters
-        """
-        if 'uuid' in result:
-            result['permalink'] = self.portal_uri + result['uuid']
-        try:
-            for file in result['files']:
-                if 'assertions' in file:
-                    for assertion in file['assertions']:
-                        assertion['engine'] = self.engine_resolver.get_engine_name(assertion['author'])
-                if 'votes' in file:
-                    for vote in file['votes']:
-                        vote['engine'] = self.engine_resolver.get_engine_name(vote['arbiter'])
-        except KeyError:
-            # ignore if not complete
-            return result
-
-        return result
-
-    async def check_version(self):
-        """
-        Checks GitHub to see if you have the latest version installed.
-
-        :return: True,latest_version tuple if latest, False,latest_version tuple if not
-        """
-        check_fail_msg = 'Could not check GitHub for latest release (installed version is {version}). ' \
-                         'Please check version manually.'.format(version=__version__)
-        async with aiohttp.ClientSession() as session:
-            try:
-                async with session.get(__release_url__) as raw_response:
-                    try:
-                        j = await raw_response.json()
-                    except Exception:
-                        logger.warning(check_fail_msg)
-                        return False, None
-
-                    release = j.get('tag_name', None)
-
-                    if release is None:
-                        logger.warning(check_fail_msg)
-                        return False, None
-
-                    if release != __version__:
-                        return False, release
-                    else:
-                        return True, release
-
-            except Exception:
-                logger.warning(check_fail_msg)
-                return False, None
-
-    async def get_file_data(self, h, hash_type='sha256'):
-        """
-        Download file data via the PS API
-
-        :param h: Hash of the file you wish to download
-        :param hash_type: Hash type [sha256|sha1|md5]
-        :return: Dictionary containing the file data if found, error dictionary if not
-        """
-        async with self.get_semaphore:
-            logger.debug('Downloading file hash %s with api key %s', h, self.api_key)
-            async with aiohttp.ClientSession() as session:
-                try:
-                    async with session.get('{download_uri}/{hash_type}/{hash}'.format(download_uri=self.download_uri,
-                                                                                      hash_type=hash_type,
-                                                                                      hash=h),
-                                           headers={'Authorization': self.api_key}) as raw_response:
-                        try:
-                            response = await raw_response.read()
-                        except Exception:
-                            response = await raw_response.read() if raw_response else 'None'
-                            logger.error('Received non-json response from PolySwarm API: %s', response)
-                            response = {'status': 'error', 'reason': 'unknown_error'}
-                        if raw_response.status // 100 != 2:
-                            if raw_response.status == 404:
-                                return {'status': 'error', 'reason': 'file_not_found'}
-                            else:
-                                return {'status': 'error', 'reason': 'unknown_error'}
-                        return {'file_data': response, 'status': 'OK',
-                                'encoding': raw_response.headers.get('Content-Encoding', 'none')}
-                except Exception:
-                    logger.error('Server request failed')
-                    return {'reason': 'unknown_error', 'status': 'error'}
-
-    async def _post_artifacts(self, artifacts_data, artifact_type=ArtifactType.FILE):
-        """
-        POST artifact to the PS API to be scanned asynchronously.
-
-        :param artifacts_data: List of (file-like, filename) objects to POST to the API
-        :param artifact_type: Type of artifact being posted
-        :return: Dictionary of the result code and the UUID of the upload (if successful)
-        """
-        # TODO check file-size. For now, we need to handle error.
-        try:
-            data = aiohttp.FormData()
-            printable_artifact_names = ', '.join(artifact_data[1] for artifact_data in artifacts_data)
-            for artifact_data_obj, artifact_data_name in artifacts_data:
-                logger.debug('Adding file %s to request', artifact_data_name)
-                data.add_field('file', artifact_data_obj, filename=artifact_data_name)
-            data.add_field('artifact-type', artifact_type.name)
-
-            params = {'force': 'true'} if self.force else {}
-            async with self.post_semaphore:
-                logger.debug('Posting artifacts %s with api-key %s', printable_artifact_names, self.api_key)
-                async with aiohttp.ClientSession() as session:
-                    # prepare the failure message in case it is needed
-                    failure_message = 'Failed to get UUID for scan of files %s'.format(printable_artifact_names)
-                    try:
-                        async with session.post(self.community_uri, data=data, params=params,
-                                                headers={'Authorization': self.api_key}) as raw_response:
-                            try:
-                                response = await raw_response.json()
-                            except Exception as e:
-                                response = await raw_response.read() if raw_response else 'None'
-                                logger.error('Received non-json response from PolySwarm API: %s', response)
-                                raise exceptions.BadFormatException(failure_message) from e
-                            # check for non-200-ish responses
-                            if raw_response.status // 100 != 2:
-                                errors = response.get('errors')
-                                logger.error('Error posting to PolySwarm API: %s', errors)
-                                raise exceptions.ServerErrorException(failure_message)
-                            # check if the server responded with anything but "OK"
-                            if response['status'] != 'OK':
-                                logger.error('Failed to get UUID for scan')
-                                raise exceptions.ServerErrorException(failure_message)
-                            logger.info('Successfully submitted %s, UUID %s', printable_artifact_names, response['result'])
-                            return response
-                    except Exception:
-                        logger.error('Server request failed')
-                        raise exceptions.RequestFailedException(failure_message)
-        except exceptions.PolyswarmAPIException as e:
-            return {'filename': str(e), 'files': [], 'status': 'error', 'result': 'error'}
-
-    async def lookup_uuid(self, uuid):
-        """
-        Lookup a UUID using the PS API asynchronously.
-
-        :param uuid: UUID to lookup.
-        :return: JSON report file
-        """
-        async with self.get_semaphore:
-            logger.debug('Looking up UUID %s', uuid)
-            async with aiohttp.ClientSession() as session:
-                try:
-                    async with session.get('{community_uri}/uuid/{uuid}'.format(community_uri=self.community_uri,
-                                                                                uuid=uuid),
-                                           headers={'Authorization': self.api_key}) as raw_response:
-                        try:
-                            response = await raw_response.json()
-                        except Exception:
-                            response = await raw_response.read() if raw_response else 'None'
-                            logger.error('Received non-json response from PolySwarm API: %s', response)
-                            response = {'files': [], 'uuid': uuid}
-                        if raw_response.status // 100 != 2:
-                            errors = response.get('errors')
-                            if raw_response.status == 400 and errors.find('has not been created') != -1:
-                                return {'files': [], 'uuid': uuid}
-                            logger.error('Error reading from PolySwarm API: %s', errors)
-                            return {'files': [], 'uuid': uuid}
-                        return self._fix_result(response['result'])
-                except Exception:
-                    logger.error('Server request failed')
-                    return {'reason': 'unknown_error', 'status': 'error', 'uuid': uuid}
-
-    async def _wait_for_uuid(self, uuid):
-        # check UUID status immediately, in case the file already exists
-        result = await self.lookup_uuid(uuid)
-
-        if self._reveal_closed(result):
-            return result
-
-        # wait for bounty to complete (20 blocks for assert, 25 for reveal)
-        # TODO why are we using those numbers above, longer for reveal than assert is silly.
-        await asyncio.sleep(45)
-
-        started = time.time()
-
-        while True:
-            result = await self.lookup_uuid(uuid)
-
-            if result.get('status', 'Bounty Failed') == 'Bounty Failed':
-                return result
-
-            if self._reveal_closed(result):
-                return result
-
-            await asyncio.sleep(1)
-
-            if time.time() - started > self.timeout >= 0:
-                break
-
-        logger.warning('Failed to get results for uuid %s in time.', uuid)
-        return {'files': result['files'], 'uuid': uuid}
-
-    async def scan_fileobjs(self, file_objs, artifact_type):
-        """
-        Scan a collection of file-like object using the PS API asynchronously.
-
-        :param to_scan: A list of (file-like object, filename) tuples to scan.
-        :return: JSON report
-        """
-        futures = []
-        file_objs = grouper(MAX_ARTIFACT_BATCH_SIZE, file_objs)
-        for files_chunck in file_objs:
-            futures.append(self._post_artifacts(files_chunck, artifact_type=artifact_type))
-        return await asyncio.gather(*futures)
-
-    async def _wait_for_results(self, results):
-        # iterate over the batched calls to the api and check if there was an error
-        # stop at the first error found and return its value in case of a failed submission
-        for result in results:
-            if result.get('status') != 'OK':
-                return result
-        futures = []
-        for result in results:
-            futures.append(self._wait_for_uuid(result['result']))
-        return await asyncio.gather(*futures)
-
-    async def scan_urls(self, to_scan):
-        """
-        Scan a single URL using the PS API asynchronously
-
-        :param to_scan: List of URLs to scan
-        :return: JSON report
-        """
-        try:
-            file_objs = [(io.StringIO(url), url) for url in to_scan]
-            results = await self.scan_fileobjs(file_objs, artifact_type=ArtifactType.URL)
-            return await self._wait_for_results(results)
-        except exceptions.PolyswarmAPIException as e:
-            return {'filename': str(e), 'files': [], 'status': 'error', 'result': 'error'}
-
-    async def scan_files(self, to_scan):
-        """
-        Scan a collection of files using the PS API asynchronously.
-
-        :param to_scan: List of paths of files to scan.
-        :return: JSON report file
-        """
-        # early definition to avoid exceptions in try..catch in the finally clause
-        file_objs = []
-        try:
-            file_objs = [(open(file_name, 'rb'), os.path.basename(file_name)) for file_name in to_scan]
-            results = await self.scan_fileobjs(file_objs, artifact_type=ArtifactType.FILE)
-            return await self._wait_for_results(results)
-        except exceptions.PolyswarmAPIException as e:
-            return {'filename': str(e), 'files': [], 'status': 'error', 'result': 'error'}
-        finally:
-            # attempt to close files if they were opened, ignore errors if unable to close
-            # they will later be garbage collected and properly closed if necessary
-            for file in file_objs:
-                try:
-                    file.close()
-                except:
-                    pass
-
-    async def scan_fileobj(self, to_scan, filename='data'):
-        """
-        Scan a single file-like object using the PS API asynchronously.
-
-        :param to_scan: File-like object to scan.
-        :param filename: Filename to use
-        :return: JSON report
-        """
-        return await self.scan_fileobjs([(to_scan, filename)], artifact_type=ArtifactType.FILE)[0]
-
-    async def scan_data(self, data, filename=None):
-        """
-        Scan bytes using the PS API asynchronously.
-        :param data: Data (in bytes) to submit to be scanned
-        :param filename: Filename to use in submission
-        :return: JSON report
-        """
-        if filename is None:
-            filename = hashlib.sha256(data).hexdigest()
-        return await self.scan_fileobjs([(io.BytesIO(data), filename)], artifact_type=ArtifactType.FILE)[0]
-
-    async def scan_url(self, to_scan, name='url'):
-        """
-        Scan a single URL using the PS API asynchronously
-
-        :param to_scan: URL to scan
-        :param name: name to associate with the artifact
-        :return: JSON report
-        """
-        return await self.scan_urls([to_scan])[0]
-
-    async def scan_file(self, to_scan):
-        """
-        Scan a single file using the PS API asynchronously.
-
-        :param to_scan: Path of file to scan.
-        :return: JSON report file
-        """
-        return await self.scan_files([to_scan])[0]
-
-    async def post_url(self, url):
-        """
-        POST URL to the PS API to be scanned asynchronously
-
-        :param url: URL to scan
-        :return: Dictionary of the result code and the UUID of the scan (if successful)
-        """
-        return await self._post_artifacts([(io.StringIO(url), 'url')], artifact_type=ArtifactType.URL)
-
-    async def post_file(self, file_obj, filename):
-        """
-        POST file to the PS API to be scanned asynchronously.
-
-        :param file_obj: File-like object to POST to the API
-        :param filename: Name of file to be given to the API
-        :return: Dictionary of the result code and the UUID of the upload (if successful)
-        """
-        return await self._post_artifacts([(file_obj, filename)], artifact_type=ArtifactType.FILE)
-
-    async def scan_directory(self, directory, recursive=False):
-        """
-        Scan a directory using the PS API asynchronously.
-
-        :param directory: Directory to scan.
-        :param recursive: Whether or not to scan the directory recursively.
-        :return: JSON report file
-        """
-        if recursive:
-            file_list = [os.path.join(path, file)
-                         for (path, dirs, files) in os.walk(directory)
-                         for file in files if os.path.isfile(os.path.join(path, file))]
-        else:
-            file_list = [os.path.join(directory, file) for file in os.listdir(directory)
-                         if os.path.isfile(os.path.join(directory, file))]
-
-        return await self.scan_files(file_list)
-
-    async def search_hash(self, to_scan, hash_type=None):
-        """
-        Search for a single hash using the PS API asynchronously.
-
-        :param to_scan: Hash to search for
-        :param hash_type: Hash type [default:autodetect, sha256|sha1|md5]
-        :return: JSON report file
-        """
-        if not hash_type:
-            hash_type = get_hash_type(to_scan)
-
-        if not is_supported_hash_type(hash_type):
-            raise Exception('Invalid Hash Type')
-
-        async with self.get_semaphore:
-            async with aiohttp.ClientSession() as session:
-                try:
-                    async with session.get(self.search_uri,
-                                           params={'type': hash_type, 'hash': to_scan, 'with_instances': 'true'},
-                                           headers={'Authorization': self.api_key}) as raw_response:
-                        try:
-                            response = await raw_response.json()
-                        except Exception:
-                            response = await raw_response.read() if raw_response else 'None'
-                            raise Exception('Received non-json response from PolySwarm API: {}'.format(response))
-                        if raw_response.status // 100 != 2:
-                            if raw_response.status == 404:
-                                return {'hash': to_scan,
-                                        'search': '{hash_type}={hash}'.format(hash_type=hash_type, hash=to_scan),
-                                        'result': [],
-                                        'status': 'OK'}
-
-                            errors = response.get('errors')
-                            raise Exception('Error reading from PolySwarm API: {}'.format(errors))
-                except Exception:
-                    logger.error('Server request failed')
-                    return {'reason': 'unknown_error', 'result': [], 'hash': to_scan,
-                            'search': '{hash_type}={hash}'.format(hash_type=hash_type, hash=to_scan),
-                            'status': 'error'}
-
-        response['search'] = '{hash_type}={hash}'.format(hash_type=hash_type, hash=to_scan)
-        return response
-
-    async def search_query(self, query, raw=True):
-        """
-        Search by Elasticsearch query using the PS API asynchronously.
-
-        :param query: Elasticsearch JSON query or search string
-        :param raw: If true, treated as ES JSON query. If false, treated as an ES query_string
-        :return: JSON report file
-        """
-
-        if not raw:
-            query = {
-                'query': {
-                    'query_string': {
-                        'query': query
-                    }
-                }
-            }
-        async with self.get_semaphore:
-            async with aiohttp.ClientSession() as session:
-                try:
-                    async with session.get(self.search_uri,
-                                           headers={'Authorization': self.api_key},
-                                           params={'type': 'metadata', 'with_instances': 'true'},
-                                           json=query) as raw_response:
-
-                        try:
-                            response = await raw_response.json()
-                        except Exception:
-                            response = await raw_response.read() if raw_response else 'None'
-                            response = response.decode('utf-8')
-                            raise Exception('Received non-json response from PolySwarm API: {}'.format(response))
-
-                        if raw_response.status // 100 != 2:
-                            raise Exception('Error reading from PolySwarm API: {}'.format(response['errors']))
-
-                except Exception as e:
-                    logger.error('Server request failed: %s', e)
-                    return {'reason': 'unknown_error', 'result': [], 'search': query, 'status': 'error'}
-
-        response['search'] = query
-        return response
-
-    async def rescan_hash(self, to_rescan, hash_type=None):
-        """
-        Start a rescan for single hash using the PS API asynchronously.
-
-        :param to_rescan: hash of the file to rescan
-        :param hash_type: Hash type [default:autodetect, sha256|sha1|md5]
-        :return: JSON report file
-        """
-        if not hash_type:
-            hash_type = get_hash_type(to_rescan)
-
-        if not is_supported_hash_type(hash_type):
-            raise Exception('Invalid Hash Type')
-
-        # TODO check file-size. For now, we need to handle error.
-        async with self.get_semaphore:
-            async with aiohttp.ClientSession() as session:
-                try:
-                    async with session.post(
-                            '{community_uri}/rescan/{hash_type}/{hash}'.format(community_uri=self.community_uri,
-                                                                               hash_type=hash_type,
-                                                                               hash=to_rescan),
-                            headers={'Authorization': self.api_key}) as raw_response:
-                        try:
-                            response = await raw_response.json()
-                        except Exception:
-                            response = await raw_response.read() if raw_response else 'None'
-                            raise Exception('Received non-json response from PolySwarm API: %s', response)
-
-                        if raw_response.status == 404:
-                            return {'hash': to_rescan, 'reason': 'file_not_found', 'status': 'error',
-                                    'result': 'not found'}
-
-                        if raw_response.status // 100 != 2:
-                            # TODO this behavior in the API needs to change
-                            if raw_response.status == 400 and response.get('errors').find('has not been in any') != -1:
-                                return {'hash': to_rescan, 'status': 'error', 'result': 'not found'}
-
-                            errors = response.get('errors')
-                            logger.error('Error posting to PolySwarm API: %s', errors)
-                            return {'hash': to_rescan, 'status': 'error', 'result': errors}
-                except Exception:
-                    logger.error('Server request failed')
-                    return {'reason': 'unknown_error', 'result': 'error', 'hash': to_rescan, 'status': 'error'}
-
-        return response
-
-    async def lookup_uuids(self, uuids):
-        """
-        Scan a collection of uuids using the PS API asynchronously.
-
-        :param uuids: List of uuids to scan.
-        :return: JSON report file
-        """
-        results = await asyncio.gather(*[self.lookup_uuid(u) for u in uuids])
-
-        return results
-
-    async def search_hashes(self, hashes, hash_type='sha256'):
-        """
-        Scan a collection of hashes using the PS API asynchronously.
-
-        :param hashes: Hashes to scan.
-        :param hash_type: Hash type [sha256|sha1|md5]
-        :param rescan: Whether to initiate a rescan for fresh results
-        :return: JSON report file
-        """
-        results = await asyncio.gather(*[self.search_hash(h, hash_type) for h in hashes])
-
-        return results
-
-    async def download_file(self, h, destination_dir, with_metadata=False, hash_type=None):
-        """
-        Download a file via the PS API
-
-        :param h: Hash of the file you wish to download
-        :param destination_dir: Directory you wish to save the file in
-        :param with_metadata: Whether to save related file metadata into an associated JSON file
-        :param hash_type: Hash type [default:autodetect, sha256|sha1|md5]
-        :return: Dictionary containing path to the downloaded file if successful, error message if not
-        """
-        if not hash_type:
-            hash_type = get_hash_type(h)
-
-        if not is_supported_hash_type(hash_type):
-            raise Exception('Invalid Hash Type')
-
-        results = await self.get_file_data(h, hash_type)
-
-        out_path = os.path.join(destination_dir, h)
-
-        if results['status'] == 'OK':
-            async with aiofiles.open(out_path, mode='wb') as f:
-                await f.write(results['file_data'])
-        else:
-            results['file_hash'] = h
-            return results
-
-        if with_metadata:
-            meta_results = await self.search_hash(h, hash_type=hash_type)
-            if 'result' in meta_results and len(meta_results['result']) > 0:
-                async with aiofiles.open(out_path + '.json', mode='w') as f:
-                    # this is a hash search, only return one result
-                    await f.write(json.dumps(meta_results['result'][0]))
-
-        return {'file_path': out_path, 'status': 'OK', 'file_hash': h}
-
-    async def download_files(self, hashes, destination_dir, with_metadata=True, hash_type=None):
-        """
-        Download files  via the PS API
-
-        :param hashes: Hashes of the files you wish to download
-        :param destination_dir: Directory you wish to save the files in
-        :param with_metadata: Whether to save related file metadata into an associated JSON files
-        :param hash_type: Hash type [default:autodetect, sha256|sha1|md5]
-
-        :return: Dictionary containing path to the downloaded file if successful, error message if not
-        """
-        results = await asyncio.gather(*[self.download_file(h, destination_dir,
-                                                            with_metadata, hash_type) for h in hashes])
-
-        return results
-
-    async def rescan_file(self, h, hash_type=None):
-        """
-        Rescan a file by its hash
-
-        :param h: Hash of the file to rescan
-        :param hash_type: Hash type [default:autodetect, sha256|sha1|md5]
-        :return: JSON report file
-        """
-        result = await self.rescan_hash(h, hash_type)
-
-        if result['status'] != 'OK':
-            return result
-
-        return await self._wait_for_uuid(result['result'])
-
-    async def rescan_files(self, hashes, hash_type=None):
-        """
-        Rescan files by its hash
-
-        :param hashes: Hashes of the files to rescan
-        :param hash_type: Hash type [default:autodetect, sha256|sha1|md5]
-        :return: JSON report file
-        """
-        return await asyncio.gather(*[self.rescan_file(h, hash_type) for h in hashes])
-
-    def _reveal_closed(self, result):
-        """
-        Check result dict if reveal window is closed or error occurred
-
-        :param result: Result dict from UUID check
-        :return: If the assertion reveal window is closed
-        """
-
-        # TODO this really should be better named in the JSON, as there are multiple windows
-        return all(('window_closed' in file and file['window_closed']) or ('failed' in file and file['failed'])
-                   for file in result['files'])
-
-    async def _new_hunt(self, rules, scan_type):
-        """
-        Create a new scan, either live or historical.
-
-        :param rules: String containing YARA rules to user
-        :param scan_type: Type of scan, "live" or "historical"
-        :return: ID of the new scan
-        """
-        data = {'yara': rules}
-
-        async with self.post_semaphore:
-            logger.debug('Posting rules with api-key %s', self.api_key)
-            async with aiohttp.ClientSession() as session:
-                try:
-                    async with session.post('{hunt_uri}/{scan_type}'.format(hunt_uri=self.hunt_uri,
-                                                                            scan_type=scan_type),
-                                            json=data,
-                                            headers={'Authorization': self.api_key}) as raw_response:
-                        try:
-                            response = await raw_response.json()
-                        except Exception:
-                            response = await raw_response.read() if raw_response else 'None'
-                            logger.error('Received non-json response from PolySwarm API: %s', response)
-                            response = {'status': 'error', 'result': []}
-                        if raw_response.status // 100 != 2:
-                            errors = response.get('errors')
-                            logger.error('Error posting to PolySwarm API: %s', errors)
-                            response = {'status': 'error', 'result': []}
-                        return response
-                except Exception:
-                    logger.error('Server request failed')
-                    return {'status': 'error', 'result': []}
-
-    async def new_live_hunt(self, rules):
-        """
-        Create a new live scan, and replace the currently running YARA rules.
-
-        :param rules: String containing YARA rules to install
-        :return: ID of the new scan.
-        """
-        return await self._new_hunt(rules, 'live')
-
-    async def new_historical_hunt(self, rules):
-        """
-        Run a new historical scan.
-
-        :param rules: String containing YARA rules to install
-        :return: ID of the new scan.
-        """
-        return await self._new_hunt(rules, 'historical')
-
-    async def _delete_hunt(self, hunt_id, scan_type):
-        """
-        Delete a scan, either live or historical.
-
-        :param hunt_id: String containing hunt id
-        :return: ID of the new scan
-        """
-        async with self.post_semaphore:
-            logger.debug('Posting rules with api-key %s', self.api_key)
-            async with aiohttp.ClientSession() as session:
-                try:
-                    async with session.delete('{hunt_uri}/{scan_type}'.format(hunt_uri=self.hunt_uri,
-                                                                              scan_type=scan_type),
-                                              json={'hunt_id': hunt_id},
-                                              headers={'Authorization': self.api_key}) as raw_response:
-                        try:
-                            response = await raw_response.json()
-                        except Exception:
-                            response = await raw_response.read() if raw_response else 'None'
-                            logger.error('Received non-json response from PolySwarm API: %s', response)
-                            response = {'status': 'error', 'result': []}
-                        if raw_response.status // 100 != 2:
-                            errors = response.get('errors')
-                            logger.error('Error posting to PolySwarm API: %s', errors)
-                            response = {'status': 'error', 'result': []}
-                        return response
-                except Exception:
-                    logger.error('Server request failed')
-                    return {'status': 'error', 'result': []}
-
-    async def delete_live_hunt(self, hunt_id):
-        """
-        Delete a live scan.
-
-        :param hunt_id: String containing hunt id
-        """
-        return await self._delete_hunt(hunt_id, 'live')
-
-    async def delete_historical_hunt(self, hunt_id):
-        """
-        Delete a historical scan.
-
-        :param hunt_id: String containing hunt id
-        """
-        return await self._delete_hunt(hunt_id, 'historical')
-
-    async def _get_hunt_results(self, hunt_id=None, scan_type='live', limit=MAX_HUNT_RESULTS, offset=0,
-                                all_results=False, with_metadata=False, with_bounties=False):
-        """
-
-        :param hunt_id: Rule ID (None if latest rule results are desired)
-        :param scan_type: Type of scan, "live" or "historical"
-        :param limit: Limit the number of scan results, returns the most recent hits
-        :param offset: Offset into the result set to return
-        :param all_results: Boolean on whether to fetch all results. Note: this ignores limit/offset and can take awhile.
-        :param with_metadata: Whether to include metadata in the results
-        :param with_bounties: Whether to include bounty results in the results
-        :return: Matches to the rules
-        """
-
-        if limit > MAX_HUNT_RESULTS:
-            logger.warning("Specificied a limit greater than %s, setting to %s", MAX_HUNT_RESULTS, MAX_HUNT_RESULTS)
-            limit = MAX_HUNT_RESULTS
-
-        # ignore offset/limit results in case we want all results
-        if all_results:
-            limit = MAX_HUNT_RESULTS
-            offset = 0
-
-        params = {
-            'limit': limit,
-            'offset': offset,
-        }
-
-        if hunt_id is not None:
-            params['id'] = hunt_id
-
-        if with_bounties:
-            params['with_bounty_results'] = 'true'
-
-        if with_metadata:
-            params['with_metadata'] = 'true'
-
-        logger.debug('Reading results with api-key %s', self.api_key)
-        async with aiohttp.ClientSession() as session:
-            try:
-                async def _make_request(hunt_uri, params):
-                    async with self.get_semaphore:
-                        async with session.get('{hunt_uri}/{scan_type}/results'.format(hunt_uri=hunt_uri,
-                                                                                   scan_type=scan_type),
-                                           params=params,
-                                           headers={'Authorization': self.api_key}) as raw_response:
-
-
-                            try:
-                                response = await raw_response.json()
-                            except Exception:
-                                response = await raw_response.read() if raw_response else 'None'
-                                logger.error('Received non-json response from PolySwarm API: %s', response)
-                                response = {'status': 'error', 'result': []}
-                        if raw_response.status // 100 != 2:
-                            errors = response.get('errors')
-                            logger.error('Error reading from PolySwarm API: %s', errors)
-                            response = {'status': 'error', 'result': []}
-                        return response
-
-                agg_response = await _make_request(self.hunt_uri, params)
-
-                if all_results and not agg_response['status'] == 'error':
-                    total_results = int(agg_response['result']['total'])
-                    for offset in range(limit, total_results, limit):
-                        params['offset'] = offset
-                        response = await _make_request(self.hunt_uri, params)
-                        agg_response['result']['results'].extend(response['result']['results'])
-
-                return agg_response
-            except Exception as e:
-                print(e)
-                logger.error('Server request failed')
-                return {'status': 'error', 'result': []}
-
-    async def get_live_results(self, hunt_id=None, limit=MAX_HUNT_RESULTS, offset=0,
-                                all_results=False, with_metadata=False, with_bounties=False):
-        """
-        Get results from a live scan
-
-        :param hunt_id: ID of the hunt (None if latest rule results are desired)
-        :param limit: Limit the number of scan results, returns the most recent hits
-        :param offset: Offset into the result set to return
-        :param all_results: Boolean on whether to fetch all results. Note: this ignores limit/offset and can take awhile.
-        :param with_metadata: Whether to include metadata in the results
-        :param with_bounties: Whether to include bounty results in the results
-        :return: Matches to the rules
-        """
-        return await self._get_hunt_results(hunt_id, 'live', limit, offset, all_results, with_metadata, with_bounties)
-
-    async def get_historical_results(self, hunt_id=None, limit=MAX_HUNT_RESULTS, offset=0,
-                                all_results=False, with_metadata=False, with_bounties=False):
-        """
-        Get results from a historical scan
-
-        :param hunt_id: ID of the hunt (None if latest rule results are desired)
-        :param limit: Limit the number of scan results, returns the most recent hits
-        :param offset: Offset into the result set to return
-        :param all_results: Boolean on whether to fetch all results. Note: this ignores limit/offset and can take awhile.
-        :param with_metadata: Whether to include metadata in the results
-        :param with_bounties: Whether to include bounty results in the results
-        :return: Matches to the rules
-        """
-        return await self._get_hunt_results(hunt_id, 'historical', limit, offset, all_results,
-                                            with_metadata, with_bounties)
-
-    async def get_stream(self, destination_dir=None, since=1440):
-        """
-        Get stream of tarballs from communities you have the stream privilege on.
-        Contact us at info@polyswarm.io for more info on enabling this feature.
-
-        :param destination_dir: Directory to down files to. None if you just want the list of URLs.
-        :param since: Fetch all archives that are `since` minutes old or newer
-
-        :return: List of signed S3 URLs for tarballs over the last two days
-        """
-        async with aiohttp.ClientSession() as session:
-            async with self.get_semaphore:
-                logger.debug('Reading results with api-key %s', self.api_key)
-                try:
-                    async with session.get('{stream_uri}'.format(stream_uri=self.stream_uri),
-                                           headers={'Authorization': self.api_key},
-                                           params={'since': since}) as raw_response:
-                        try:
-                            response = await raw_response.json()
-                        except Exception:
-                            response = await raw_response.read() if raw_response else 'None'
-                            logger.error('Received non-json response from PolySwarm API: %s', response)
-                            response = {'result': 'error'}
-                        if raw_response.status // 100 != 2:
-                            errors = response.get('errors')
-                            logger.error('Error posting to PolySwarm API: %s', errors)
-                            response = {'status': 'error'}
-                except Exception:
-                    logger.error('Server request failed')
-                    return {'status': 'error'}
-
-                if destination_dir is None:
-                    return response
-
-            for community in response['result'].values():
-                for archive in community:
-                    async with self.get_semaphore:
-                        try:
-                            async with session.get(archive) as raw_response:
-                                try:
-                                    file_name = parse.urlparse(archive).path.split('/')[-1]
-                                    out_path = os.path.join(destination_dir, file_name)
-                                    async with aiofiles.open(out_path, mode='wb') as out:
-                                        while True:
-                                            chunk = await raw_response.content.read(2 * 1024 * 1024)
-                                            if not chunk:
-                                                break
-                                            await out.write(chunk)
-                                except Exception:
-                                    response = await raw_response.read() if raw_response else 'None'
-                                    logger.error('Received non-json response from PolySwarm API: %s', response)
-                                if raw_response.status // 100 != 2:
-                                    errors = response.get('errors')
-                                    logger.error('Error reading from PolySwarm API: %s', errors)
-                        except Exception:
-                            logger.error('Server request failed')
-                            return {'status': 'error'}
-            return response
-
-
-class PolyswarmAPI(object):
-    """A synchronous interface to the public and private PolySwarm APIs."""
-
-    def __init__(self, key, uri='https://api.polyswarm.network/v1', get_limit=10,
-                 post_limit=3, timeout=600, force=False, community='lima', check_version=True):
-        """
-
-        :param key: PolySwarm API key
-        :param uri: PolySwarm API URI
-        :param get_limit: How many simultaneous GET requests to make. Increase at your own risk.
-        :param post_limit: How many simultaneous POST requests / second to make. Change at your own risk.
-        :param timeout: How long to wait for scans to complete. This should be at least 45 seconds for round to complete
-        :param force: Force re-scans if file was already submitted.
-        :param community: Community to scan against.
-        :param check_version: Whether or not to check Github for version information
-        """
-        self.ps_api = PolyswarmAsyncAPI(key, uri, get_limit, post_limit, timeout, force, community, check_version)
-        self.loop = asyncio.get_event_loop()
-
-    def set_force(self, force):
-        """
-        Enable forced re-submissions of bounties.
-
-        :param force: Boolean force/don't force bounty re-submission
-        :return: None
-        """
-        self.ps_api.set_force(force)
-
-    def set_timeout(self, timeout):
-        """
-        Set timeout for file scans. This timeout will have 45 seconds added to it, the minimum bounty time.
-
-        :param timeout: How long to wait for scan to complete
-        :return: None
-        """
-        self.ps_api.set_timeout(timeout)
-
-    def check_version(self):
-        """
-        Checks GitHub to see if you have the latest version installed.
-
-        :return: True,latest_version tuple if latest, False,latest_version tuple if not
-        """
-        return self.loop.run_until_complete(self.ps_api.check_version())
-
-    def get_file_data(self, sha256):
-        """
-        Get file data of a file from the PS API
-
-        :param sha256: SHA256 of the file
-        :return: Response dict containing file_data if successful, and status message about success/failure
-        """
-        return self.loop.run_until_complete(self.ps_api.get_file_data(sha256))
-
-    def scan_fileobj(self, to_scan, filename='data'):
-        """
-        Scan a single file-like object using the PS API synchronously.
-
-        :param to_scan: File-like object to scan.
-        :param filename: Filename to use
-        :return: JSON report
-        """
-        return self.loop.run_until_complete(self.ps_api.scan_fileobj(to_scan, filename))
-
-    def scan_data(self, data):
-        """
-        Scan bytes using the PS API synchronously.
-        :param data: Data (in bytes) to submit to be scanned
-        :return: JSON report
-        """
-        return self.loop.run_until_complete(self.ps_api.scan_data(data))
-
-    def scan_file(self, to_scan):
-        """
-        Scan a single file using the PS API synchronously.
-
-        :param to_scan: Path of file to scan.
-        :return: JSON report file
-        """
-
-        return self.loop.run_until_complete(self.ps_api.scan_file(to_scan))
-
-    def scan_files(self, files):
-        """
-        Scan files using the PS API synchronously.
-
-        :param files: List of paths of files to scan.
-        :return: JSON report file
-        """
-        return self.loop.run_until_complete(self.ps_api.scan_files(files))
-
-    def scan_url(self, to_scan, name='url'):
-        """
-        Scan a single URL using the PS API synchronously
-
-        :param to_scan: URL to scan
-        :param name: name to associate with the artifact
-        :return: JSON report
-        """
-        return self.loop.run_until_complete(self.ps_api.scan_url(to_scan, name))
-
-    def scan_urls(self, to_scan):
-        """
-        Scan list of URLs using the PS API synchronously
-
-        :param to_scan: List of URLs to scan
-        :return: JSON report
-        """
-        return self.loop.run_until_complete(self.ps_api.scan_urls(to_scan))
-
-    def scan_directory(self, directory, recursive=False):
-        """
-        Scan files using the PS API synchronously
-
-        :param directory: Directory to scan.
-        :param recursive: Whether or not to scan the directory recursively.
-        :return: JSON report file
-        """
-        return self.loop.run_until_complete(self.ps_api.scan_directory(directory, recursive))
-
-    def search_hashes(self, hashes, hash_type=None):
-        """
-        Scan a collection of hashes using the PS API synchronously.
-
-        :param hashes: Hashes to scan.
-        :param hash_type: Hash type [default:autodetect, sha256|sha1|md5]
-        :param rescan: Whether to initiate a rescan for fresh results
-        :return: JSON report file
-        """
-        return self.loop.run_until_complete(self.ps_api.search_hashes(hashes, hash_type))
-
-    def search_hash(self, to_scan, hash_type=None):
-        """
-        Scan a single hash using the PS API synchronously.
-
-        :param to_scan:
-        :param hash_type: Hash type [default:autodetect, sha256|sha1|md5]
-        :param rescan: Whether to initiate a rescan for fresh results
-        :return: JSON report file
-        """
-        return self.loop.run_until_complete(self.ps_api.search_hash(to_scan, hash_type))
-
-    def search_query(self, query, raw=True):
-        """
-        Search by Elasticsearch query using the PS API synchronously.
-
-        :param query: Elasticsearch JSON query or search string
-        :param raw: If true, treated as ES JSON query. If false, treated as an ES query_string
-        :return: JSON report file
-        """
-        return self.loop.run_until_complete(self.ps_api.search_query(query, raw))
-
-    def lookup_uuid(self, uuid):
-        """
-        Lookup a scan result by UUID.
-
-        :param uuid: UUID to lookup
-        :return: JSON report file
-        """
-        return self.loop.run_until_complete(self.ps_api.lookup_uuid(uuid))
-
-    def lookup_uuids(self, uuids):
-        """
-        Lookup scans result for a list of UUIDs.
-
-        :param uuids: List of UUIDs to lookup
-        :return: JSON report file
-        """
-        return self.loop.run_until_complete(self.ps_api.lookup_uuids(uuids))
-
-    def post_file(self, file_obj, filename):
-        """
-        POST file to the PS API to be scanned synchronously.
-
-        :param file_obj: File-like object to POST to the API
-        :param filename: Name of file to be given to the API
-        :return: Dictionary of the result code and the UUID of the upload (if successful)
-        """
-        return self.loop.run_until_complete(self.ps_api.post_file(file_obj, filename))
-
-    def post_url(self, url):
-        """
-        POST URL to the PS API to be scanned synchronously
-
-        :param url: URL to scan
-        :return: Dictionary of the result code and the UUID of the scan (if successful)
-        """
-        return self.loop.run_until_complete(self.ps_api.post_url(url))
-
-    def download_file(self, h, destination_dir, with_metadata=False, hash_type=None):
-        """
-        Download a file via the PS API
-
-        :param h: Hash of the file you wish to download
-        :param destination_dir: Directory you wish to save the file in
-        :param with_metadata: Whether to save related file metadata into an associated JSON file
-        :param hash_type: Hash type [sha256|sha1|md5]
-        :return: Dictionary containing path to the downloaded file if successful, error message if not
-        """
-        return self.loop.run_until_complete(self.ps_api.download_file(h, destination_dir,
-                                                                      with_metadata, hash_type))
-
-    def download_files(self, hashes, destination_dir, with_metadata=False, hash_type=None):
-        """
-        Download files  via the PS API
-
-        :param hashes: Hashes of the files you wish to download
-        :param destination_dir: Directory you wish to save the files in
-        :param with_metadata: Whether to save related file metadata into an associated JSON files
-        :param hash_type: Hash type [sha256|sha1|md5]
-
-        :return: Dictionary containing path to the downloaded file if successful, error message if not
-        """
-        return self.loop.run_until_complete(self.ps_api.download_files(hashes, destination_dir,
-                                                                       with_metadata, hash_type))
-
-    def rescan_file(self, h, hash_type=None):
-        """
-        Rescan a file by its hash
-
-        :param h: Hash of the file to rescan
-        :param hash_type: Hash type [default:autodetect, sha256|sha1|md5]
-        :return: JSON report file
-        """
-        return self.loop.run_until_complete(self.ps_api.rescan_file(h, hash_type))
-
-    def rescan_files(self, hashes, hash_type=None):
-        """
-        Rescan a file by its hash
-
-        :param hashes: Hashes of the files to rescan
-        :param hash_type: Hash type [default:autodetect, sha256|sha1|md5]
-        :return: JSON report file
-        """
-        return self.loop.run_until_complete(self.ps_api.rescan_files(hashes, hash_type))
-
-    def new_live_hunt(self, rules):
-        """
-        Create a new live hunt, and replace the currently running YARA rules.
-
-        :param rules: String containing YARA rules to install
-        :return: ID of the new hunt.
-        """
-        return self.loop.run_until_complete(self.ps_api.new_live_hunt(rules))
-
-    def new_historical_hunt(self, rules):
-        """
-        Run a new historical hunt.
-
-        :param rules: String containing YARA rules to install
-        :return: ID of the new hunt.
-        """
-        return self.loop.run_until_complete(self.ps_api.new_historical_hunt(rules))
-
-    def delete_live_hunt(self, hunt_id):
-        """
-        Delete a live scan.
-
-        :param hunt_id: String containing hunt id
-        """
-        return self.loop.run_until_complete(self.ps_api.delete_live_hunt(hunt_id))
-
-    def delete_historical_hunt(self, hunt_id):
-        """
-        Delete a historical scan.
-
-        :param hunt_id: String containing hunt id
-        """
-        return self.loop.run_until_complete(self.ps_api.delete_historical_hunt(hunt_id))
-
-    def get_live_results(self, hunt_id=None, limit=MAX_HUNT_RESULTS, offset=0,
-                                all_results=False, with_metadata=False, with_bounties=False):
-        """
-        Get results from a live hunt
-
-        :param hunt_id: ID of the hunt (None if latest rule results are desired)
-        :param limit: Limit the number of scan results, returns the most recent hits
-        :param offset: Offset into the result set to return
-        :param all_results: Boolean on whether to fetch all results. Note: this ignores limit/offset and can take awhile.
-        :param with_metadata: Whether to include metadata in the results
-        :param with_bounties: Whether to include bounty results in the results
-        :return: Matches to the rules
-        """
-        return self.loop.run_until_complete(self.ps_api.get_live_results(hunt_id, limit, offset, all_results,
-                                                                         with_metadata, with_bounties))
-
-    def get_historical_results(self, hunt_id=None, limit=MAX_HUNT_RESULTS, offset=0,
-                                all_results=False, with_metadata=False, with_bounties=False):
-        """
-        Get results from a historical hunt
-
-        :param hunt_id: ID of the hunt (None if latest hunt results are desired)
-        :param limit: Limit the number of scan results, returns the most recent hits
-        :param offset: Offset into the result set to return
-        :param all_results: Boolean on whether to fetch all results. Note: this ignores limit/offset and can take awhile.
-        :param with_metadata: Whether to include metadata in the results
-        :param with_bounties: Whether to include bounty results in the results
-        :return: Matches to the rules
-        """
-        return self.loop.run_until_complete(self.ps_api.get_historical_results(hunt_id, limit, offset, all_results,
-                                                                               with_metadata, with_bounties))
-
-    def get_stream(self, destination_dir=None, since=1440):
-        """
-        Get stream of tarballs from communities you have the stream privilege on.
-        Contact us at info@polyswarm.io for more info on enabling this feature.
-
-        :param destination_dir: Directory to down files to. None if you just want the list of URLs.
-        :param since: Fetch all archives that are `since` minutes old or newer
-
-        :return: List of signed S3 URLs for tarballs over the last two days
-        """
-        return self.loop.run_until_complete(self.ps_api.get_stream(destination_dir))
-=======
 from . import http
 from . import api
 from . import types
 from . import formatters
 from . import exceptions
-from . import utils
->>>>>>> 572ac6d4
+from . import utils