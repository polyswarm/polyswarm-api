--- conflicted
+++ resolved
@@ -104,19 +104,13 @@
             self.network = "stage"
             # TODO change this to stage.lb.kb.polyswarm.network *after* portal chart in kube
             self.portal_uri = "https://portal.stage.polyswarm.network/scan/results/"
-            community = "kappa"
-        else:
-            self.portal_uri = "https://polyswarm.network/scan/results/"
 
         self.consumer_uri = f"{self.uri}/consumer"
         self.search_uri = f"{self.uri}/search"
         self.download_uri = f"{self.uri}/download"
         self.community_uri = f"{self.consumer_uri}/{community}"
-<<<<<<< HEAD
         self.hunt_uri = f"{self.uri}/hunt"
         self.stream_uri = f"{self.uri}/download/stream"
-=======
->>>>>>> fd23b471
 
         self.force = force
 
@@ -185,7 +179,6 @@
         async with self.get_semaphore:
             logger.debug(f"Downloading file hash {h} with api key {self.api_key}")
             async with aiohttp.ClientSession() as session:
-<<<<<<< HEAD
                 try:
                     async with session.get(f"{self.download_uri}/{hash_type}/{h}",
                                            headers={"Authorization": self.api_key}) as raw_response:
@@ -193,7 +186,7 @@
                             response = await raw_response.read()
                         except Exception:
                             response = await raw_response.read() if raw_response else 'None'
-                            logger.error('Received non-json response from PolySwarm API: {}'.format(response))
+                            logger.error(f'Received non-json response from PolySwarm API: {response}')
                             response = {"status": "error", "reason": "unknown_error"}
                         if raw_response.status // 100 != 2:
                             if raw_response.status == 404:
@@ -205,23 +198,6 @@
                 except Exception:
                     logger.error('Server request failed')
                     return {'reason': "unknown_error",  'status': "error"}
-=======
-                async with session.get(f"{self.download_uri}/{hash_type}/{h}",
-                                       headers={"Authorization": self.api_key}) as raw_response:
-                    try:
-                        response = await raw_response.read()
-                    except Exception:
-                        response = await raw_response.read() if raw_response else 'None'
-                        logger.error(f'Received non-json response from PolySwarm API: {response}')
-                        response = {"status": "error", "reason": "unknown_error"}
-                    if raw_response.status // 100 != 2:
-                        if raw_response.status == 404:
-                            return {"status": "error", "reason": "file_not_found"}
-                        else:
-                            return {"status": "error", "reason": "unknown_error"}
-                    return {"file_data": response, "status": "OK",
-                            "encoding": raw_response.headers.get('Content-Encoding', 'none')}
->>>>>>> fd23b471
 
     async def post_file(self, file_obj, filename):
         """
@@ -239,7 +215,6 @@
         async with self.post_semaphore:
             logger.debug(f"Posting file {filename} with api-key {self.api_key}")
             async with aiohttp.ClientSession() as session:
-<<<<<<< HEAD
                 try:
                     async with session.post(self.community_uri, data=data, params=params,
                                             headers={"Authorization": self.api_key}) as raw_response:
@@ -247,31 +222,16 @@
                             response = await raw_response.json()
                         except Exception:
                             response = await raw_response.read() if raw_response else 'None'
-                            logger.error('Received non-json response from PolySwarm API: {}'.format(response))
+                            logger.error(f'Received non-json response from PolySwarm API: {response}')
                             response = {"filename": filename, "result": "error"}
                         if raw_response.status // 100 != 2:
                             errors = response.get('errors')
-                            logger.error("Error posting to PolySwarm API: {}".format(errors))
+                            logger.error(f"Error posting to PolySwarm API: {errors}")
                             response = {"filename": filename, "status": "error"}
                         return response
                 except Exception:
                     logger.error('Server request failed')
                     return {'filename': filename, 'status': "error"}
-=======
-                async with session.post(self.community_uri, data=data, params=params,
-                                        headers={"Authorization": self.api_key}) as raw_response:
-                    try:
-                        response = await raw_response.json()
-                    except Exception:
-                        response = await raw_response.read() if raw_response else 'None'
-                        logger.error(f'Received non-json response from PolySwarm API: {response}')
-                        response = {"filename": filename, "result": "error"}
-                    if raw_response.status // 100 != 2:
-                        errors = response.get('errors')
-                        logger.error(f"Error posting to PolySwarm API: {errors}")
-                        response = {"filename": filename, "status": "error"}
-                    return response
->>>>>>> fd23b471
 
     async def lookup_uuid(self, uuid):
         """
@@ -281,45 +241,27 @@
         :return: JSON report file
         """
         async with self.get_semaphore:
-            logger.debug("Looking up UUID %s", uuid)
+            logger.debug(f"Looking up UUID {uuid}")
             async with aiohttp.ClientSession() as session:
-<<<<<<< HEAD
                 try:
-                    async with session.get("{}/uuid/{}".format(self.community_uri, uuid),
+                    async with session.get(f"{self.community_uri}/uuid/{uuid}",
                                            headers={"Authorization": self.api_key}) as raw_response:
                         try:
                             response = await raw_response.json()
                         except Exception:
                             response = await raw_response.read() if raw_response else 'None'
-                            logger.error('Received non-json response from PolySwarm API: %s', response)
+                            logger.error(f'Received non-json response from PolySwarm API: {response}')
                             response = {'files': [], 'uuid': uuid}
                         if raw_response.status // 100 != 2:
                             errors = response.get('errors')
                             if raw_response.status == 400 and errors.find("has not been created") != -1:
                                 return {'files': [], 'uuid': uuid}
-                            logger.error("Error reading from PolySwarm API: {}".format(errors))
+                            logger.error(f"Error reading from PolySwarm API: {errors}")
                             return {'files': [], 'uuid': uuid}
                         return self._fix_result(response['result'])
                 except Exception:
                     logger.error('Server request failed')
                     return {'reason': "unknown_error", 'status': "error", 'uuid': uuid}
-=======
-                async with session.get(f"{self.community_uri}/uuid/{uuid}",
-                                       headers={"Authorization": self.api_key}) as raw_response:
-                    try:
-                        response = await raw_response.json()
-                    except Exception:
-                        response = await raw_response.read() if raw_response else 'None'
-                        logger.error(f'Received non-json response from PolySwarm API: {response}')
-                        response = {'files': [], 'uuid': uuid}
-                    if raw_response.status // 100 != 2:
-                        errors = response.get('errors')
-                        if raw_response.status == 400 and errors.find("has not been created") != -1:
-                            return {'files': [], 'uuid': uuid}
-                        logger.error(f"Error reading from PolySwarm API: {errors}")
-                        return {'files': [], 'uuid': uuid}
-        return self._fix_result(response['result'])
->>>>>>> fd23b471
 
     async def _wait_for_uuid(self, uuid):
         # check UUID status immediately, in case the file already exists
@@ -408,39 +350,23 @@
         if not rescan or hash_type != "sha256":
             async with self.get_semaphore:
                 async with aiohttp.ClientSession() as session:
-<<<<<<< HEAD
                     try:
-                        async with session.get("{}/{}/{}".format(self.search_uri, hash_type, to_scan),
+                        async with session.get(f"{self.search_uri}/{hash_type}/{to_scan}",
                                                headers={"Authorization": self.api_key}) as raw_response:
                             try:
                                 response = await raw_response.json()
                             except Exception:
                                 response = await raw_response.read() if raw_response else 'None'
-                                raise Exception('Received non-json response from PolySwarm API: %s', response)
+                                raise Exception(f'Received non-json response from PolySwarm API: {response}')
                             if raw_response.status // 100 != 2:
                                 if raw_response.status == 404 and response.get("errors").find("has not been in any") != -1:
                                     return {'hash': to_scan}
 
                                 errors = response.get('errors')
-                                raise Exception("Error reading from PolySwarm API: {}".format(errors))
+                                raise Exception(f"Error reading from PolySwarm API: {errors}")
                     except Exception:
                         logger.error('Server request failed')
                         return {'reason': "unknown_error", 'result': "error", 'hash': to_scan}
-=======
-                    async with session.get(f"{self.search_uri}/{hash_type}/{to_scan}",
-                                           headers={"Authorization": self.api_key}) as raw_response:
-                        try:
-                            response = await raw_response.json()
-                        except Exception:
-                            response = await raw_response.read() if raw_response else 'None'
-                            raise Exception(f'Received non-json response from PolySwarm API: {response}')
-                        if raw_response.status // 100 != 2:
-                            if raw_response.status == 404 and response.get("errors").find("has not been in any") != -1:
-                                return {'hash': to_scan}
-
-                            errors = response.get('errors')
-                            raise Exception(f"Error reading from PolySwarm API: {errors}")
->>>>>>> fd23b471
 
         if rescan:
             try:
@@ -465,48 +391,28 @@
         # TODO check file-size. For now, we need to handle error.
         async with self.get_semaphore:
             async with aiohttp.ClientSession() as session:
-<<<<<<< HEAD
                 try:
-                    async with session.get("{}/rescan/{}/{}".format(self.community_uri, hash_type, to_rescan),
+                    async with session.get(f"{self.community_uri}/rescan/{hash_type}/{to_rescan}",
                                            headers={"Authorization": self.api_key}) as raw_response:
                         try:
                             response = await raw_response.json()
                         except Exception:
                             response = await raw_response.read() if raw_response else 'None'
-                            raise Exception('Received non-json response from PolySwarm API: %s', response)
+                            raise Exception(f'Received non-json response from PolySwarm API: {response}')
                         if raw_response.status // 100 != 2:
                             # TODO this behavior in the API needs to change
                             if raw_response.status == 400 and response.get("errors").find("has not been in any") != -1:
                                 return {'hash': to_rescan}
-=======
-                async with session.get(f"{self.community_uri}/rescan/{hash_type}/{to_rescan}",
-                                       headers={"Authorization": self.api_key}) as raw_response:
-                    try:
-                        response = await raw_response.json()
-                    except Exception:
-                        response = await raw_response.read() if raw_response else 'None'
-                        raise Exception(f'Received non-json response from PolySwarm API: {response}')
-                    if raw_response.status // 100 != 2:
-                        # TODO this behavior in the API needs to change
-                        if raw_response.status == 400 and response.get("errors").find("has not been in any") != -1:
-                            return {'hash': to_rescan}
->>>>>>> fd23b471
-
-                            if raw_response.status == 404:
-                                return {"hash": to_rescan, "reason": "file_not_found", "status": "error"}
-
-<<<<<<< HEAD
-                            errors = response.get('errors')
-                            logger.error("Error posting to PolySwarm API: {}".format(errors))
-                            response = {"hash": to_rescan, "status": "error"}
+
+                        if raw_response.status == 404:
+                            return {"hash": to_rescan, "reason": "file_not_found", "status": "error"}
+
+                        errors = response.get('errors')
+                        logger.error(f"Error posting to PolySwarm API: {errors}")
+                        response = {"hash": to_rescan, "status": "error"}
                 except Exception:
                     logger.error('Server request failed')
                     return {'reason': "unknown_error", 'result': "error", "hash": to_rescan}
-=======
-                        errors = response.get('errors')
-                        logger.error(f"Error posting to PolySwarm API: {errors}")
-                        response = {"hash": to_rescan, "status": "error"}
->>>>>>> fd23b471
 
         return response
 
