import aiohttp
import asyncio
import io
import os
import logging
import hashlib
import time
import aiofiles
import json
import urllib
from urllib import parse

from .engine_resolver import EngineResolver

logger = logging.getLogger(__name__)


class PolyswarmAsyncAPI(object):
    """
    An asynchronous interface to the PolySwarm API.
    """

    def __init__(self, key, uri="https://api.polyswarm.network/v1", get_limit=100,
                 post_limit=1000, timeout=600, force=False, community="lima"):
        """

        :param key: PolySwarm API key
        :param uri: PolySwarm API URI
        :param get_limit: How many simultaneous GET requests to make. Increase at your own risk.
        :param post_limit: How many simultaneous POST requests / second to make. Change at your own risk.
        :param timeout: How long to wait for scans to complete. This timeout will have 45 seconds added to it, the minimum bounty time.
        :param force: Force re-scans if file was already submitted.
        :param community: Community to scan against.
        """
        self._stage_base_domain = "lb.kb.polyswarm.network"
        self.api_key = key

        self.uri = uri

        self.uri_parse = urllib.parse.urlparse(self.uri)

        self.network = "prod"
        self.portal_uri = "https://polyswarm.network/scan/results/"
        self.api_uri = "https://api.k.polyswarm.network"
        
        if self.uri_parse.hostname.endswith(self._stage_base_domain):
            self.network = "stage"
            # TODO change this to stage.lb.kb.polyswarm.network *after* portal chart in kube
            self.portal_uri = "https://portal.stage.polyswarm.network/scan/results/"
            self.api_url = "https://api.lb.kb.polyswarm.network"

        self.consumer_uri = f"{self.uri}/consumer"
        self.search_uri = f"{self.uri}/search"
        self.download_uri = f"{self.uri}/download"
        self.community_uri = f"{self.consumer_uri}/{community}"
        self.hunt_uri = f"{self.uri}/hunt"
        self.stream_uri = f"{self.uri}/download/stream"

        self.force = force

        self.get_semaphore = asyncio.Semaphore(get_limit)

<<<<<<< HEAD
        self.network = "prod" if uri.find("lb.kb") == -1 else "lb.kb"

        # TODO does this need commmunity?
        self.portal_uri = "https://polyswarm.network/scan/results/" if self.network == "prod" else "https://portal.stage.polyswarm.network/"

        self.engine_resolver = EngineResolver(self.uri)
=======
        self.engine_resolver = EngineResolver(self.api_uri)
>>>>>>> 6da3dc15

        self.post_semaphore = asyncio.Semaphore(post_limit)

        self.timeout = timeout

    def set_force(self, force):
        """
        Enable forced re-submissions of bounties.

        :param force: Boolean force/don't force bounty re-submission
        :return: None
        """
        self.force = force

    def set_timeout(self, timeout):
        """
        Set timeout for file scans. This timeout will have 45 seconds added to it, the minimum bounty time.

        :param timeout: How long to wait for scan to complete
        :return: None
        """
        self.timeout = timeout

    def _fix_result(self, result):
        """
        For now, since the name-ETH address mappings are not added by consumer, we add them using
        a hardcoded dict. This function does that for us. It also adds in a permalink to the scan.
        These changes will be moved into consumer soon.

        :param result: The JSON we got from consumer API
        :return: JSON updated with name-ETH address mappings for microengines and arbiters
        """
        if 'uuid' in result:
            result['permalink'] = self.portal_uri+result['uuid']
        try:
            for file in result['files']:
                if 'assertions' in file:
                    for assertion in file['assertions']:
                        assertion['engine'] = self.engine_resolver.get_engine_name(assertion['author'])
                if 'votes' in file:
                    for vote in file['votes']:
                        vote['engine'] = self.engine_resolver.get_engine_name(vote['arbiter'])
        except KeyError:
            # ignore if not complete
            return result

        result['status'] = 'OK'

        return result

    async def get_file_data(self, h, hash_type="sha256"):
        """
        Download file data via the PS API

        :param h: Hash of the file you wish to download
        :param hash_type: Hash type [sha256|sha1|md5]
        :return: Dictionary containing the file data if found, error dictionary if not
        """
        async with self.get_semaphore:
            logger.debug(f"Downloading file hash {h} with api key {self.api_key}")
            async with aiohttp.ClientSession() as session:
                try:
                    async with session.get(f"{self.download_uri}/{hash_type}/{h}",
                                           headers={"Authorization": self.api_key}) as raw_response:
                        try:
                            response = await raw_response.read()
                        except Exception:
                            response = await raw_response.read() if raw_response else 'None'
                            logger.error(f'Received non-json response from PolySwarm API: {response}')
                            response = {"status": "error", "reason": "unknown_error"}
                        if raw_response.status // 100 != 2:
                            if raw_response.status == 404:
                                return {"status": "error", "reason": "file_not_found"}
                            else:
                                return {"status": "error", "reason": "unknown_error"}
                        return {"file_data": response, "status": "OK",
                                "encoding": raw_response.headers.get('Content-Encoding', 'none')}
                except Exception:
                    logger.error('Server request failed')
                    return {'reason': "unknown_error",  'status': "error"}

    async def post_file(self, file_obj, filename):
        """
        POST file to the PS API to be scanned asynchronously.

        :param file_obj: File-like object to POST to the API
        :param filename: Name of file to be given to the API
        :return: Dictionary of the result code and the UUID of the upload (if successful)
        """
        # TODO check file-size. For now, we need to handle error.
        data = aiohttp.FormData()
        data.add_field('file', file_obj, filename=filename)

        params = {"force": "true"} if self.force else {}
        async with self.post_semaphore:
            logger.debug(f"Posting file {filename} with api-key {self.api_key}")
            async with aiohttp.ClientSession() as session:
                try:
                    async with session.post(self.community_uri, data=data, params=params,
                                            headers={"Authorization": self.api_key}) as raw_response:
                        try:
                            response = await raw_response.json()
                        except Exception:
                            response = await raw_response.read() if raw_response else 'None'
                            logger.error(f'Received non-json response from PolySwarm API: {response}')
                            response = {"filename": filename, "result": "error"}
                        if raw_response.status // 100 != 2:
                            errors = response.get('errors')
                            logger.error(f"Error posting to PolySwarm API: {errors}")
                            response = {"filename": filename, "status": "error"}
                        return response
                except Exception:
                    logger.error('Server request failed')
                    return {'filename': filename, 'status': "error"}

    async def lookup_uuid(self, uuid):
        """
        Lookup a UUID using the PS API asynchronously.

        :param uuid: UUID to lookup.
        :return: JSON report file
        """
        async with self.get_semaphore:
            logger.debug(f"Looking up UUID {uuid}")
            async with aiohttp.ClientSession() as session:
                try:
                    async with session.get(f"{self.community_uri}/uuid/{uuid}",
                                           headers={"Authorization": self.api_key}) as raw_response:
                        try:
                            response = await raw_response.json()
                        except Exception:
                            response = await raw_response.read() if raw_response else 'None'
                            logger.error(f'Received non-json response from PolySwarm API: {response}')
                            response = {'files': [], 'uuid': uuid}
                        if raw_response.status // 100 != 2:
                            errors = response.get('errors')
                            if raw_response.status == 400 and errors.find("has not been created") != -1:
                                return {'files': [], 'uuid': uuid}
                            logger.error(f"Error reading from PolySwarm API: {errors}")
                            return {'files': [], 'uuid': uuid}
                        return self._fix_result(response['result'])
                except Exception:
                    logger.error('Server request failed')
                    return {'reason': "unknown_error", 'status': "error", 'uuid': uuid}

    async def _wait_for_uuid(self, uuid):
        # check UUID status immediately, in case the file already exists
        result = await self.lookup_uuid(uuid)

        if self._reveal_closed(result):
            return result

        # wait for bounty to complete (20 blocks for assert, 25 for reveal)
        # TODO why are we using those numbers above, longer for reveal than assert is silly.
        await asyncio.sleep(45)

        started = time.time()

        while True:
            result = await self.lookup_uuid(uuid)

            if result.get('status', 'error') == "error":
                return result

            if self._reveal_closed(result):
                return result

            await asyncio.sleep(1)

            if time.time()-started > self.timeout >= 0:
                break

        logger.warning(f"Failed to get results for uuid {uuid} in time.")
        return {'files': result['files'], 'uuid': uuid}

    async def scan_fileobj(self, to_scan, filename="data"):
        """
        Scan a single file-like object using the PS API asynchronously.

        :param to_scan: File-like object to scan.
        :param filename: Filename to use
        :return: JSON report
        """

        result = await self.post_file(to_scan, filename)
        if result['status'] == "OK":
            uuid = result['result']
        else:
            logger.error(f"Failed to get UUID for scan of file {filename}")
            return {"filename": filename, "files": []}

        logger.info(f"Successfully submitted file {filename}, UUID {uuid}")

        return await self._wait_for_uuid(uuid)

    async def scan_data(self, data, filename=None):
        """
        Scan bytes using the PS API asynchronously.

        :param data: Data (in bytes) to submit to be scanned
        :param filename: Filename to use in submission
        :return: JSON report
        """
        if filename is None:
            filename = hashlib.sha256(data).hexdigest()
        return await self.scan_fileobj(io.BytesIO(data), filename)

    async def scan_file(self, to_scan):
        """
        Scan a single file using the PS API asynchronously.

        :param to_scan: Path of file to scan.
        :return: JSON report file
        """

        with open(to_scan, "rb") as fobj:
            return await self.scan_fileobj(fobj, os.path.basename(to_scan))

    async def search_hash(self, to_scan, hash_type="sha256"):
        """
        Search for a single hash using the PS API asynchronously.

        :param to_scan: Hash to search for
        :param hash_type: Hash type [sha256|sha1|md5]
        :return: JSON report file
        """
        async with self.get_semaphore:
            async with aiohttp.ClientSession() as session:
                try:
                    async with session.get("{}/{}/{}".format(self.search_uri, hash_type, to_scan),
                                           headers={"Authorization": self.api_key}) as raw_response:
                        try:
                            response = await raw_response.json()
                        except Exception:
                            response = await raw_response.read() if raw_response else 'None'
                            raise Exception('Received non-json response from PolySwarm API: %s', response)
                        if raw_response.status // 100 != 2:
                            if raw_response.status == 404 and response.get("errors").find("has not been in any") != -1:
                                return {'hash': to_scan, "search": f"{hash_type}={to_scan}", "result": []}

                            errors = response.get('errors')
                            raise Exception("Error reading from PolySwarm API: {}".format(errors))
                except Exception:
                    logger.error('Server request failed')
                    return {'reason': "unknown_error", 'result': [], 'hash': to_scan,
                            "search": f"{hash_type}={to_scan}", "status": "error"}

        response['search'] = f"{hash_type}={to_scan}"
        return response

    async def rescan_hash(self, to_rescan, hash_type="sha256"):
        """
        Start a rescan for single hash using the PS API asynchronously.

        :param to_rescan: hash of the file to rescan
        :param hash_type: Hash type [sha256|sha1|md5]
        :return: JSON report file
        """
        # TODO check file-size. For now, we need to handle error.
        async with self.get_semaphore:
            async with aiohttp.ClientSession() as session:
                try:
                    async with session.get(f"{self.community_uri}/rescan/{hash_type}/{to_rescan}",
                                           headers={"Authorization": self.api_key}) as raw_response:
                        try:
                            response = await raw_response.json()
                        except Exception:
                            response = await raw_response.read() if raw_response else 'None'
                            raise Exception(f'Received non-json response from PolySwarm API: {response}')
                        if raw_response.status // 100 != 2:
                            # TODO this behavior in the API needs to change
                            if raw_response.status == 400 and response.get("errors").find("has not been in any") != -1:
                                return {'hash': to_rescan}

                        if raw_response.status == 404:
                            return {"hash": to_rescan, "reason": "file_not_found", "status": "error"}

                        errors = response.get('errors')
                        logger.error(f"Error posting to PolySwarm API: {errors}")
                        response = {"hash": to_rescan, "status": "error"}
                except Exception:
                    logger.error('Server request failed')
                    return {'reason': "unknown_error", 'result': "error", "hash": to_rescan}

        return response

    async def scan_files(self, files):
        """
        Scan a collection of files using the PS API asynchronously.

        :param files: List of paths of files to scan.
        :return: JSON report file
        """
        results = await asyncio.gather(*[self.scan_file(f) for f in files])

        return results

    async def lookup_uuids(self, uuids):
        """
        Scan a collection of uuids using the PS API asynchronously.

        :param uuids: List of uuids to scan.
        :return: JSON report file
        """
        results = await asyncio.gather(*[self.lookup_uuid(u) for u in uuids])

        return results

    async def scan_directory(self, directory, recursive=False):
        """
        Scan a directory using the PS API asynchronously.

        :param directory: Directory to scan.
        :param recursive: Whether or not to scan the directory recursively.
        :return: JSON report file
        """
        if recursive:
            file_list = [os.path.join(path, file)
                            for (path, dirs, files) in os.walk(directory)
                            for file in files if os.path.isfile(os.path.join(path, file))]
        else:
            file_list = [os.path.join(directory, file) for file in os.listdir(directory)
                         if os.path.isfile(os.path.join(directory, file))]

        return await self.scan_files(file_list)

    async def search_hashes(self, hashes, hash_type="sha256"):
        """
        Scan a collection of hashes using the PS API asynchronously.

        :param hashes: Hashes to scan.
        :param hash_type: Hash type [sha256|sha1|md5]
        :param rescan: Whether to initiate a rescan for fresh results
        :return: JSON report file
        """
        results = await asyncio.gather(*[self.search_hash(h, hash_type) for h in hashes])

        return results

    async def download_file(self, h, destination_dir, with_metadata=False, hash_type="sha256"):
        """
        Download a file via the PS API

        :param h: Hash of the file you wish to download
        :param destination_dir: Directory you wish to save the file in
        :param with_metadata: Whether to save related file metadata into an associated JSON file
        :param hash_type: Hash type [sha256|sha1|md5]
        :return: Dictionary containing path to the downloaded file if successful, error message if not
        """
        results = await self.get_file_data(h, hash_type)

        out_path = os.path.join(destination_dir, h)

        if results['status'] == "OK":
            async with aiofiles.open(out_path, mode='wb') as f:
                await f.write(results['file_data'])
        else:
            results['file_hash'] = h
            return results

        if with_metadata:
            meta_results = await self.search_hash(h, hash_type=hash_type)
            if 'result' in meta_results and len(meta_results['result']) > 0:
                async with aiofiles.open(out_path+".json", mode="w") as f:
                    # this is a hash search, only return one result
                    await f.write(json.dumps(meta_results["result"][0]))

        return {"file_path": out_path, "status": "OK", "file_hash": h}

    async def download_files(self, hashes, destination_dir, with_metadata=True, hash_type="sha256"):
        """
        Download files  via the PS API

        :param hashes: Hashes of the files you wish to download
        :param destination_dir: Directory you wish to save the files in
        :param with_metadata: Whether to save related file metadata into an associated JSON files
        :param hash_type: Hash type [sha256|sha1|md5]

        :return: Dictionary containing path to the downloaded file if successful, error message if not
        """
        results = await asyncio.gather(*[self.download_file(h, destination_dir,
                                                            with_metadata, hash_type) for h in hashes])

        return results

    async def rescan_file(self, h, hash_type="sha256"):
        """
        Rescan a file by its sha256/sha1/md5 hash

        :param h: Hash of the file to rescan
        :param hash_type: Hash type [sha256|sha1|md5]
        :return: JSON report file
        """
        result = await self.rescan_hash(h, hash_type)

        if result['status'] != "OK":
            return result

        return await self._wait_for_uuid(result['result'])

    async def rescan_files(self, hashes, hash_type="sha256"):
        """
        Rescan files by sha256/sha1/md5 hash

        :param hashes: Hashes of the files to rescan
        :param hash_type: Hash type [sha256|sha1|md5]
        :return: JSON report file
        """
        return await asyncio.gather(*[self.rescan_file(h, hash_type) for h in hashes])

    def _reveal_closed(self, result):
        """
        Check result dict if reveal window is closed or error occurred

        :param result: Result dict from UUID check
        :return: If the assertion reveal window is closed
        """

        # TODO this really should be better named in the JSON, as there are multiple windows
        return all(('window_closed' in file and file['window_closed']) or ('failed' in file and file['failed'])
                   for file in result['files'])

    async def _new_hunt(self, rules, scan_type):
        """
        Create a new scan, either live or historical.

        :param rules: String containing YARA rules to user
        :param scan_type: Type of scan, "live" or "historical"
        :return: ID of the new scan
        """
        data = {"yara": rules}

        async with self.post_semaphore:
            logger.debug(f"Posting rules with api-key {self.api_key}")
            async with aiohttp.ClientSession() as session:
                try:
                    async with session.post(f"{self.hunt_uri}/{scan_type}", json=data,
                                            headers={"Authorization": self.api_key}) as raw_response:
                        try:
                            response = await raw_response.json()
                        except Exception:
                            response = await raw_response.read() if raw_response else 'None'
                            logger.error(f'Received non-json response from PolySwarm API: {response}')
                            response = {"status": "error", 'result': []}
                        if raw_response.status // 100 != 2:
                            errors = response.get('errors')
                            logger.error(f"Error posting to PolySwarm API: {errors}")
                            response = {"status": "error", 'result': []}
                        return response
                except Exception:
                    logger.error('Server request failed')
                    return {'status': "error", 'result': []}

    async def new_live_hunt(self, rules):
        """
        Create a new live scan, and replace the currently running YARA rules.

        :param rules: String containing YARA rules to install
        :return: ID of the new scan.
        """
        return await self._new_hunt(rules, "live")

    async def new_historical_hunt(self, rules):
        """
        Run a new historical scan.

        :param rules: String containing YARA rules to install
        :return: ID of the new scan.
        """
        return await self._new_hunt(rules, "historical")

    async def _get_hunt_results(self, rule_id=None, scan_type="live"):
        """

        :param rule_id: Rule ID (None if latest rule results are desired)
        :param scan_type: Type of scan, "live" or "historical"
        :return: Matches to the rules
        """

        params = {}
        if rule_id is not None:
            params['id'] = rule_id

        async with self.get_semaphore:
            logger.debug(f"Reading results with api-key {self.api_key}")
            async with aiohttp.ClientSession() as session:
                try:
                    async with session.get(f"{self.hunt_uri}/{scan_type}/results", params=params,
                                            headers={"Authorization": self.api_key}) as raw_response:
                        try:
                            response = await raw_response.json()
                        except Exception:
                            response = await raw_response.read() if raw_response else 'None'
                            logger.error(f'Received non-json response from PolySwarm API: {response}')
                            response = {"status": "error", 'result': []}
                        if raw_response.status // 100 != 2:
                            errors = response.get('errors')
                            logger.error(f"Error reading from PolySwarm API: {errors}")
                            response = {"status": "error", 'result': []}
                        return response
                except Exception:
                    logger.error('Server request failed')
                    return {'status': "error", 'result': []}

    async def get_live_results(self, rule_id=None):
        """
        Get results from a live scan

        :param rule_id: Rule ID (None if latest rule results are desired)
        :return: Matches to the rules
        """
        return await self._get_hunt_results(rule_id, "live")

    async def get_historical_results(self, rule_id=None):
        """
        Get results from a historical scan

        :param rule_id: Rule ID (None if latest rule results are desired)
        :return: Matches to the rules
        """
        return await self._get_hunt_results(rule_id, "historical")

    async def get_stream(self, destination_dir=None):
        async with aiohttp.ClientSession() as session:
            async with self.get_semaphore:
                logger.debug(f"Reading results with api-key {self.api_key}")
                try:
                    async with session.get(f"{self.stream_uri}",
                                           headers={"Authorization": self.api_key},
                                           params={"since": 1440}) as raw_response:
                        try:
                            response = await raw_response.json()
                        except Exception:
                            response = await raw_response.read() if raw_response else 'None'
                            logger.error(f'Received non-json response from PolySwarm API: {response}')
                            response = {"result": "error"}
                        if raw_response.status // 100 != 2:
                            errors = response.get('errors')
                            logger.error(f"Error posting to PolySwarm API: {errors}")
                            response = {"status": "error"}
                except Exception:
                    logger.error('Server request failed')
                    return {'status': "error"}

                if destination_dir is None:
                    return response

            for community in response['result'].values():
                for archive in community:
                    async with self.get_semaphore:
                        try:
                            async with session.get(archive) as raw_response:
                                try:
                                    file_name = parse.urlparse(archive).path.split("/")[-1]
                                    out_path = os.path.join(destination_dir, file_name)
                                    async with aiofiles.open(out_path, mode="wb") as out:
                                        while True:
                                            chunk = await raw_response.content.read(2*1024*1024)
                                            if not chunk:
                                                break
                                            await out.write(chunk)
                                except Exception:
                                    response = await raw_response.read() if raw_response else 'None'
                                    logger.error(f'Received non-json response from PolySwarm API: {response}')
                                if raw_response.status // 100 != 2:
                                    errors = response.get('errors')
                                    logger.error(f"Error reading from PolySwarm API: {errors}")
                        except Exception:
                            logger.error('Server request failed')
                            return {'status': "error"}
            return response


class PolyswarmAPI(object):
    """A synchronous interface to the public and private PolySwarm APIs."""

    def __init__(self, key, uri="https://api.polyswarm.network/v1", get_limit=100,
                 post_limit=1000, timeout=600, force=False, community="lima"):
        """

        :param key: PolySwarm API key
        :param uri: PolySwarm API URI
        :param get_limit: How many simultaneous GET requests to make. Increase at your own risk.
        :param post_limit: How many simultaneous POST requests / second to make. Change at your own risk.
        :param timeout: How long to wait for scans to complete. This should be at least 45 seconds for round to complete
        :param force: Force re-scans if file was already submitted.
        :param community: Community to scan against.
        """
        self.ps_api = PolyswarmAsyncAPI(key, uri, get_limit, post_limit, timeout, force, community)
        self.loop = asyncio.get_event_loop()

    def set_force(self, force):
        """
        Enable forced re-submissions of bounties.

        :param force: Boolean force/don't force bounty re-submission
        :return: None
        """
        self.ps_api.set_force(force)

    def set_timeout(self, timeout):
        """
        Set timeout for file scans. This timeout will have 45 seconds added to it, the minimum bounty time.

        :param timeout: How long to wait for scan to complete
        :return: None
        """
        self.ps_api.set_timeout(timeout)

    def get_file_data(self, sha256):
        """
        Get file data of a file from the PS API

        :param sha256: SHA256 of the file
        :return: Response dict containing file_data if successful, and status message about success/failure
        """
        return self.loop.run_until_complete(self.ps_api.get_file_data(sha256))

    def scan_fileobj(self, to_scan, filename="data"):
        """
        Scan a single file-like object using the PS API asynchronously.

        :param to_scan: File-like object to scan.
        :param filename: Filename to use
        :return: JSON report
        """
        return self.loop.run_until_complete(self.ps_api.scan_fileobj(to_scan, filename))

    def scan_data(self, data):
        """
        Scan bytes using the PS API asynchronously.

        :param data: Data (in bytes) to submit to be scanned
        :return: JSON report
        """
        return self.loop.run_until_complete(self.ps_api.scan_data(data))

    def scan_file(self, to_scan):
        """
        Scan a single file using the PS API synchronously.

        :param to_scan: Path of file to scan.
        :return: JSON report file
        """

        return self.loop.run_until_complete(self.ps_api.scan_file(to_scan))

    def scan_files(self, files):
        """
        Scan files using the PS API synchronously.

        :param files: List of paths of files to scan.
        :return: JSON report file
        """
        return self.loop.run_until_complete(self.ps_api.scan_files(files))

    def scan_directory(self, directory, recursive=False):
        """
        Scan files using the PS API synchronously

        :param directory: Directory to scan.
        :param recursive: Whether or not to scan the directory recursively.
        :return: JSON report file
        """
        return self.loop.run_until_complete(self.ps_api.scan_directory(directory, recursive))

    def search_hashes(self, hashes, hash_type="sha256"):
        """
        Scan a collection of hashes using the PS API synchronously.

        :param hashes: Hashes to scan.
        :param hash_type: Hash type [sha256|sha1|md5]
        :param rescan: Whether to initiate a rescan for fresh results
        :return: JSON report file
        """
        return self.loop.run_until_complete(self.ps_api.search_hashes(hashes, hash_type))

    def search_hash(self, to_scan, hash_type="sha256"):
        """
        Scan a single hash using the PS API asynchronously.

        :param to_scan:
        :param hash_type: Hash type [sha256|sha1|md5]
        :param rescan: Whether to initiate a rescan for fresh results
        :return: JSON report file
        """
        return self.loop.run_until_complete(self.ps_api.search_hash(to_scan, hash_type))

    def lookup_uuid(self, uuid):
        """
        Lookup a scan result by UUID.

        :param uuid: UUID to lookup
        :return: JSON report file
        """
        return self.loop.run_until_complete(self.ps_api.lookup_uuid(uuid))

    def lookup_uuids(self, uuids):
        """
        Lookup scans result for a list of UUIDs.

        :param uuids: List of UUIDs to lookup
        :return: JSON report file
        """
        return self.loop.run_until_complete(self.ps_api.lookup_uuids(uuids))

    def post_file(self, file_obj, filename):
        """
        POST file to the PS API to be scanned synchronously.

        :param file_obj: File-like object to POST to the API
        :param filename: Name of file to be given to the API
        :return: Dictionary of the result code and the UUID of the upload (if successful)
        """
        return self.loop.run_until_complete(self.ps_api.post_file(file_obj, filename))

    def download_file(self, h, destination_dir, with_metadata=False, hash_type="sha256"):
        """
        Download a file via the PS API

        :param h: Hash of the file you wish to download
        :param destination_dir: Directory you wish to save the file in
        :param with_metadata: Whether to save related file metadata into an associated JSON file
        :param hash_type: Hash type [sha256|sha1|md5]
        :return: Dictionary containing path to the downloaded file if successful, error message if not
        """
        return self.loop.run_until_complete(self.ps_api.download_file(h, destination_dir,
                                                                      with_metadata, hash_type))

    def download_files(self, hashes, destination_dir, with_metadata=False, hash_type="sha256"):
        """
        Download files  via the PS API

        :param hashes: Hashes of the files you wish to download
        :param destination_dir: Directory you wish to save the files in
        :param with_metadata: Whether to save related file metadata into an associated JSON files
        :param hash_type: Hash type [sha256|sha1|md5]

        :return: Dictionary containing path to the downloaded file if successful, error message if not
        """
        return self.loop.run_until_complete(self.ps_api.download_files(hashes, destination_dir,
                                                                       with_metadata, hash_type))

    def rescan_file(self, h, hash_type="sha256"):
        """
        Rescan a file by its sha256/sha1/md5 hash

        :param h: Hash of the file to rescan
        :param hash_type: Hash type [sha256|sha1|md5]
        :return: JSON report file
        """
        return self.loop.run_until_complete(self.ps_api.rescan_file(h, hash_type))

    def rescan_files(self, hashes, hash_type="sha256"):
        """
        Rescan a file by its sha256/sha1/md5 hash

        :param hashes: Hashes of the files to rescan
        :param hash_type: Hash type [sha256|sha1|md5]
        :return: JSON report file
        """
        return self.loop.run_until_complete(self.ps_api.rescan_files(hashes, hash_type))

    def new_live_hunt(self, rules):
        """
        Create a new live hunt, and replace the currently running YARA rules.

        :param rules: String containing YARA rules to install
        :return: ID of the new hunt.
        """
        return self.loop.run_until_complete(self.ps_api.new_live_hunt(rules))

    def new_historical_hunt(self, rules):
        """
        Run a new historical hunt.

        :param rules: String containing YARA rules to install
        :return: ID of the new hunt.
        """
        return self.loop.run_until_complete(self.ps_api.new_historical_hunt(rules))

    def get_live_results(self, rule_id=None):
        """
        Get results from a live hunt

        :param rule_id: Rule ID (None if latest rule results are desired)
        :return: Matches to the rules
        """
        return self.loop.run_until_complete(self.ps_api.get_live_results(rule_id))

    def get_historical_results(self, rule_id=None):
        """
        Get results from a historical hunt

        :param rule_id: Rule ID (None if latest rule results are desired)
        :return: Matches to the rules
        """
        return self.loop.run_until_complete(self.ps_api.get_historical_results(rule_id))

    def get_stream(self, destination_dir=None):
        """
        Get stream of tarballs from communities you have the stream privilege on.
        Contact us at info@polyswarm.io for more info on enabling this feature.

        :param destination_dir: Directory to down files to. None if you just want the list of URLs.

        :return: List of signed S3 URLs for tarballs over the last two days
        """
        return self.loop.run_until_complete(self.ps_api.get_stream(destination_dir))<|MERGE_RESOLUTION|>--- conflicted
+++ resolved
@@ -60,16 +60,12 @@
 
         self.get_semaphore = asyncio.Semaphore(get_limit)
 
-<<<<<<< HEAD
         self.network = "prod" if uri.find("lb.kb") == -1 else "lb.kb"
 
         # TODO does this need commmunity?
         self.portal_uri = "https://polyswarm.network/scan/results/" if self.network == "prod" else "https://portal.stage.polyswarm.network/"
 
         self.engine_resolver = EngineResolver(self.uri)
-=======
-        self.engine_resolver = EngineResolver(self.api_uri)
->>>>>>> 6da3dc15
 
         self.post_semaphore = asyncio.Semaphore(post_limit)
 
