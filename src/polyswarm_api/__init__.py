--- conflicted
+++ resolved
@@ -344,7 +344,6 @@
         :param hash_type: Hash type [sha256|sha1|md5]
         :return: JSON report file
         """
-<<<<<<< HEAD
         async with self.get_semaphore:
             async with aiohttp.ClientSession() as session:
                 try:
@@ -368,42 +367,6 @@
 
         response['search'] = f"{hash_type}={to_scan}"
         return response
-=======
-        # TODO check file-size. For now, we need to handle error.
-        # if the hash is not sha256, we need to do a lookup first to get the sha256
-        if not rescan or hash_type != "sha256":
-            async with self.get_semaphore:
-                async with aiohttp.ClientSession() as session:
-                    try:
-                        async with session.get(f"{self.search_uri}/{hash_type}/{to_scan}",
-                                               headers={"Authorization": self.api_key}) as raw_response:
-                            try:
-                                response = await raw_response.json()
-                            except Exception:
-                                response = await raw_response.read() if raw_response else 'None'
-                                raise Exception(f'Received non-json response from PolySwarm API: {response}')
-                            if raw_response.status // 100 != 2:
-                                if raw_response.status == 404 and response.get("errors").find("has not been in any") != -1:
-                                    return {'hash': to_scan}
-
-                                errors = response.get('errors')
-                                raise Exception(f"Error reading from PolySwarm API: {errors}")
-                    except Exception:
-                        logger.error('Server request failed')
-                        return {'reason': "unknown_error", 'result': "error", 'hash': to_scan}
-
-        if rescan:
-            try:
-                sha256 = response['result']['files'][0]['hash'] if hash_type != "sha256" else to_scan
-                await self.rescan_file(sha256)
-                # get the new results, using sha256 so we know we get the same file even if collision happened
-                return await self.search_hash(sha256, "sha256", rescan=False)
-            except (KeyError, IndexError):
-                logger.warning("Failed to parse response, not rescanning.")
-                return response
-
-        return self._fix_result(response['result'])
->>>>>>> 0ea8cec1
 
     async def rescan_hash(self, to_rescan, hash_type="sha256"):
         """
