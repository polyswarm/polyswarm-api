--- conflicted
+++ resolved
@@ -58,11 +58,11 @@
             logger.error('Invalid JSON result object provided by server.')
             raise e
 
-        return response
-
         # This are set by subclasses during parsing of the API response
         self.failed = False
         self.failure_reason = ''
+
+        return response
 
     @property
     def _bad_status_message(self):
@@ -93,22 +93,20 @@
         self.file_handle = file_handle
         self.create = create
 
-<<<<<<< HEAD
     def parse_result(self, result):
         self.status_code = result.status_code
-=======
+        path, file_name = os.path.split(self.output_file)
+
         self.failed = False
         self.failure_reason = ''
 
->>>>>>> e5b937d5
-        if self.status_code == 404:
-            self._set_failure('Artifact {} not found.'.format(artifact.artifact_name))
+        if self.status_code == 404:
+            self._set_failure('Artifact {} not found.'.format(file_name))
         elif self.status_code // 100 != 2:
             raise exceptions.ServerErrorException(self._bad_status_message)
 
         self.status = 'OK'
 
-        path, file_name = os.path.split(self.output_file)
         self.result = LocalArtifact(path=self.output_file, artifact_name=file_name, analyze=False, polyswarm=self)
 
         if result.status_code == 200:
@@ -134,26 +132,15 @@
         super(SearchResult, self).__init__(polyswarm)
         self.query = query
 
-<<<<<<< HEAD
     def parse_result(self, result):
         super(SearchResult, self).parse_result(result)
         if self.status_code == 404:
-=======
-        super(SearchResult, self).__init__(result, polyswarm)
-
-        if self.status_code == 404 or len(self.result) == 0:
->>>>>>> e5b937d5
             self.result = []
             # ordinarily we shouldn't do this, TODO fix in AI
             self.json['result'] = []
-            self._set_failure('Did not find any files matching search: %s.' % repr(query))
+            self._set_failure('Did not find any files matching search: %s.' % repr(self.query))
         elif self.status_code // 100 == 2:
-<<<<<<< HEAD
-            # special case this error
             self.result = [Artifact(j, self.polyswarm) for j in self.result]
-=======
-            self.result = [Artifact(j, polyswarm) for j in self.result]
->>>>>>> e5b937d5
         else:
             raise exceptions.ServerErrorException(self._bad_status_message)
 
@@ -163,10 +150,7 @@
         super(ScanResult, self).parse_result(result)
         if self.status_code // 100 == 2:
             if self.result:
-<<<<<<< HEAD
                 self.result = Submission(None, self.result, polyswarm=self.polyswarm)
-=======
-                self.result = Bounty(None, self.result, polyswarm=polyswarm)
 
                 if not self.result.uuid:
                     self._set_failure('Did not get a UUID for scan.')
@@ -178,7 +162,6 @@
                                       .format(self.result.uuid))
             else:
                 self._set_failure('Did not get a result.')
->>>>>>> e5b937d5
         elif self.status_code == 404:
             self._set_failure("UUID not found.")
         else:
@@ -228,86 +211,33 @@
 
 
 class HuntResult(IndexableResult):
+    def __init__(self, hunt=None, polyswarm=None):
+        super(HuntResult, self).__init__(polyswarm)
+        self.hunt = hunt
+
     def parse_result(self, result):
         super(HuntResult, self).parse_result(result)
 
         if self.status_code // 100 == 2:
-<<<<<<< HEAD
             self.result = HuntStatus(self.result, self.polyswarm)
-=======
-            self.result = HuntStatus(self.result, polyswarm)
             if self.result.status not in ['PENDING', 'RUNNING', 'SUCCESS', 'FAILED']:
                 self._set_failure('An unspecified error occurred fetching hunt records.')
             elif self.result.total == 0:
                 self._set_failure('Did not find any results yet for this hunt. Hunt status: {}'
                                   .format(self.result.status))
-
->>>>>>> e5b937d5
         elif self.status_code == 404:
             self.result = []
-            self._set_failure('Hunt {}not found.'.format(str(hunt.hunt_id)+' ' if hunt else ''))
-        else:
-            raise exceptions.ServerErrorException(self._bad_status_message)
-
-
-<<<<<<< HEAD
+            self._set_failure('Hunt {}not found.'.format(str(self.hunt.hunt_id)+' ' if self.hunt else ''))
+        else:
+            raise exceptions.ServerErrorException(self._bad_status_message)
+
+
 class HuntDeletionResult(ApiResponse):
     def parse_result(self, result):
         super(HuntDeletionResult, self).parse_result(result)
-        if self.status_code // 100 != 2 and self.status_code != 404:
-=======
-class ResultAggregator(BasePSType):
-    RESULT_CLS = None
-
-    """ This is a special class that aggregates multiple iterable results into one """
-    def __init__(self, request_list, polyswarm=None, **kwargs):
-        super(ResultAggregator, self).__init__(polyswarm)
-        self.request_list = request_list
-        self.kwargs = kwargs
-        self.parts = []
-        self.resolved = False
-        self.failed = False
-        self.failure_reason = ''
-
-    def __iter__(self):
-        def iterator():
-            if self.resolved:
-                for part in self.parts:
-                    for res in part:
-                        yield res
-            else:
-                for req in self.request_list:
-                    res = self.RESULT_CLS(result=req.result(), polyswarm=self.polyswarm, **self.kwargs)
-                    self.parts.append(res)
-                    for result in res:
-                        yield result
-                self.resolved = True
-        return iterator()
-
-    @property
-    def result(self):
-        return self.__iter__()
-
-
-class HuntResult(ResultAggregator):
-    RESULT_CLS = HuntResultPart
-
-    def __init__(self, hunt, request_list, polyswarm=None):
-        super(HuntResult, self).__init__(request_list, polyswarm=polyswarm, hunt=hunt)
-        self.hunt = hunt
-        self.hunt_status = HuntResultPart(hunt, self.request_list[0].result(), polyswarm)
-        self.failed = self.hunt_status.failed
-        self.failure_reason = self.hunt_status.failure_reason
-
-
-class HuntDeletionResult(ApiResponse):
-    def __init__(self, hunt_id, result, polyswarm=None):
-        super(HuntDeletionResult, self).__init__(result, polyswarm)
-
         if self.status_code == 404:
             self._set_failure('Hunt not found.')
         elif self.status_code // 100 != 2:
->>>>>>> e5b937d5
             raise exceptions.ServerErrorException(self._bad_status_message)
 
         self.result = self.result['hunt_id']
