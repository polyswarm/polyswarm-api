import logging
import time
import os

try:
    from urllib.parse import urlparse
except ImportError:
    from urlparse import urlparse

from future.utils import string_types

from . import exceptions
from . import const
from . import endpoint
from . import http
from .types import resources


logger = logging.getLogger(__name__)


class PolyswarmAPI(object):
    """A synchronous interface to the public and private PolySwarm APIs."""

    def __init__(self, key, uri=None, community=None, validate_schemas=False, timeout=None):
        """
        :param key: PolySwarm API key
        :param uri: PolySwarm API URI
        :param community: Community to scan against.
        :param validate_schemas: Validate JSON objects when creating response objects. Will impact performance.
        :param timeout: Maximum time to wait for an http response on every request.
        """
        logger.debug('Creating PolyswarmAPI instance: api_key: %s, api_uri: %s, community: %s', key, uri, community)
        self.uri = uri or const.DEFAULT_GLOBAL_API
        self.community = community or const.DEFAULT_COMMUNITY
        self.timeout = timeout or const.DEFAULT_HTTP_TIMEOUT
        self.session = http.PolyswarmHTTP(key, retries=const.DEFAULT_RETRIES)
        self.generator = endpoint.PolyswarmRequestGenerator(self)
        self.validate = validate_schemas
        self._engines = None

    @property
    def engines(self):
        if not self._engines:
            self._engines = self.generator.get_engines().execute().result
            self._engines = {e.address.lower(): e for e in self._engines}
        return self._engines

    def resolve_engine_name(self, eth_pub):
        engine = self.engines.get(eth_pub.lower())
        engine_name = engine.name if engine else eth_pub
        return engine_name.lower()

    def wait_for(self, scan, timeout=const.DEFAULT_SCAN_TIMEOUT):
        """
        Wait for a Scan to scan successfully

        :param scan: Scan id to wait for
        :param timeout: Maximum time in seconds to wait before raising a TimeoutException
        :return: The ArtifactInstance resource waited on
        """
        start = time.time()
        while True:
            scan_result = self.lookup(scan)
            if scan_result.failed or scan_result.window_closed:
                return scan_result
            elif -1 < timeout < time.time() - start:
                raise exceptions.TimeoutException('Timed out waiting for scan {} to finish. Please try again.'
                                                  .format(scan))
            else:
                time.sleep(const.POLL_FREQUENCY)

    def search(self, hash_, hash_type=None):
        """
        Search for the latest scans matching the given hash and hash_type.

        :param hash_: A Hashable object (Artifact, local.LocalArtifact, Hash) or hex-encoded SHA256/SHA1/MD5
        :param hash_type: Hash type of the provided hash_. Will attempt to auto-detect if not explicitly provided.
        :return: Generator of ArtifactInstance resources
        """
        hash_ = resources.Hash.from_hashable(hash_, hash_type=hash_type)
        return self.generator.search_hash(hash_.hash, hash_.hash_type).execute().consume_results()

    def search_url(self, url):
        """
        Search for the latest scans matching the given hash and hash_type.

        :param url: A url to be searched by exact match
        :return: Generator of ArtifactInstance resources
        """
        return self.generator.search_url(url).execute().consume_results()

    def search_scans(self, hash_):
        """
        Search for all scans ever made matching the given sha256.

        :param hash_: A Hashable object (Artifact, local.LocalArtifact, Hash) or hex-encoded SHA256
        :return: Generator of ArtifactInstance resources
        """
        hash_ = resources.Hash.from_hashable(hash_, hash_type='sha256')
        return self.generator.list_scans(hash_.hash).execute().consume_results()

    def search_by_metadata(self, query):
        """
        Search artifacts by metadata

        :param query: A query string
        :return: Generator of ArtifactInstance resources
        """
        return self.generator.search_metadata(query).execute().consume_results()

    def submit(self, artifact, artifact_type=resources.ArtifactType.FILE):
        """
        Submit artifacts to polyswarm and return UUIDs

        :param artifact: A file-like, path to file, url or LocalArtifact instance
        :param artifact_type: The ArtifactType or strings containing "file" or "url"
        :return: An ArtifactInstance resource
        """
        artifact_type = resources.ArtifactType.parse(artifact_type)
        # TODO This is a python 2.7 check if artifact is a file-like instance, consider changing
        #  to isinstance(artifact, io.IOBase) when deprecating 2.7 and implementing making LocalHandle
        #  inherit io.IOBase, although this will change the method delegation logic in the resource
        if hasattr(artifact, 'read') and hasattr(artifact.read, '__call__'):
            artifact = resources.LocalArtifact(artifact, artifact_type=artifact_type, polyswarm=self, analyze=False)
        elif isinstance(artifact, string_types):
            if artifact_type == resources.ArtifactType.FILE:
                artifact = resources.LocalArtifact.from_path(self, artifact, artifact_type=artifact_type)
            elif artifact_type == resources.ArtifactType.URL:
                artifact = resources.LocalArtifact.from_content(self, artifact, artifact_name=artifact,
                                                                artifact_type=artifact_type)
        if isinstance(artifact, resources.LocalArtifact):
            return self.generator.submit(artifact, artifact.artifact_name, artifact.artifact_type.name).execute().result
        else:
            raise exceptions.InvalidValueException('Artifacts should be a path to a file or a LocalArtifact instance')

    def lookup(self, scan):
        """
        Lookup a scan by Scan id.

        :param scan: The Scan UUID to lookup
        :return: An ArtifactInstance resource
        """
        return self.generator.lookup_uuid(scan).execute().result

    def rescan(self, hash_, hash_type=None):
        """
        Rescan a file based on and existing hash in the Polyswarm platform

        :param hash_: Hashable object (Artifact, local.LocalArtifact, or Hash) or hex-encoded SHA256/SHA1/MD5
        :param hash_type: Hash type of the provided hash_. Will attempt to auto-detect if not explicitly provided.
        :return: A ArtifactInstance resources
        """
        hash_ = resources.Hash.from_hashable(hash_, hash_type=hash_type)
        return self.generator.rescan(hash_.hash, hash_.hash_type).execute().result

    def rescan_id(self, scan):
        """
        Re-execute a new scan based on an existing scan.

        :param scan: Id of the existing scan
        :return: A ArtifactInstance resource
        """
        return self.generator.rescanid(scan).execute().result

    def _parse_rule(self, rule):
        if isinstance(rule, string_types):
            rule, rule_id = resources.YaraRuleset(dict(yara=rule), polyswarm=self), None
            try:
                rule.validate()
            except exceptions.NotImportedException as e:
                logger.debug('%s\nSkipping validation.', str(e))
        elif isinstance(rule, (resources.YaraRuleset, int)):
            rule, rule_id = None, rule
        else:
            raise exceptions.InvalidValueException('Either yara or rule_id must be provided.')
        return rule, rule_id

    def live_create(self, rule, active=True, ruleset_name=None):
        """
        Create a new live hunt_id, and replace the currently running YARA rules.

        :param rule: YaraRuleset object or string containing YARA rules to install
        :param active: Set the live hunt to active upon creation if True.
        :param ruleset_name: Name of the ruleset.
        :return: The created Hunt resource
        """
        rule, rule_id = self._parse_rule(rule)
        return self.generator.create_live_hunt(rule=rule.yara if rule else None, rule_id=rule_id,
                                               active=active, ruleset_name=ruleset_name).execute().result

    def live_get(self, hunt=None):
        """
        Delete a live hunt.

        :param hunt: Hunt ID
        :return: The Hunt resource
        """
        return self.generator.get_live_hunt(hunt).execute().result

    def live_update(self, active, hunt=None):
        """
        Update a live hunt.

        :param hunt: Hunt ID
        :param active: True to start the live hunt and False to stop it
        :return: The updated Hunt resource
        """
        return self.generator.update_live_hunt(hunt, active=active).execute().result

    def live_delete(self, hunt=None):
        """
        Delete a live hunt.

        :param hunt: Hunt ID
        :return: The deleted Hunt resource
        """
        return self.generator.delete_live_hunt(hunt).execute().result

    def live_list(self, since=None, all_=None):
        """
        List all the live hunts

        :return: Generator of Hunt resources
        """
        return self.generator.live_list(since=since, all_=all_).execute().consume_results()

    def live_results(self, hunt=None, since=None, tag=None, rule_name=None):
        """
        Get results from a live hunt

        :param hunt: ID of the hunt (None if results for tha latest active hunt are desired)
        :param since: Fetch results from the last "since" minutes
        :param tag: Filter hunt results containing the provided tags (comma separated tags, exact match).
        :param rule_name: Filter hunt results on the provided rule name (exact match).
        :return: Generator of HuntResult resources
        """
        return self.generator.live_hunt_results(hunt_id=hunt, since=since,
                                                tag=tag, rule_name=rule_name).execute().consume_results()

    def historical_create(self, rule=None, ruleset_name=None):
        """
        Run a new historical hunt.

        :param rule: YaraRuleset object or string containing YARA rules to install
        :param ruleset_name: Name of the ruleset.
        :return: The created Hunt resource
        """
        rule, rule_id = self._parse_rule(rule)
        return self.generator.create_historical_hunt(rule=rule.yara if rule else None, rule_id=rule_id,
                                                     ruleset_name=ruleset_name).execute().result

    def historical_get(self, hunt=None):
        """
        Delete a live hunt.

        :param hunt: Hunt ID
        :return: The Hunt resource
        """
        return self.generator.get_historical_hunt(hunt).execute().result

    def historical_delete(self, hunt):
        """
        Delete a historical hunts.

        :param hunt: Hunt ID
        :return: The deleted Hunt resource
        """
        return self.generator.delete_historical_hunt(hunt).execute().result

    def historical_list(self, since=None):
        """
        List all historical hunts

        :return: Generator of Hunt resources
        """
        return self.generator.historical_list(since=since).execute().consume_results()

    def historical_results(self, hunt=None, tag=None, rule_name=None):
        """
        Get results from a historical hunt

        :param hunt: ID of the hunt (None if latest hunt results are desired)
        :param tag: Filter hunt results containing the provided tags (comma separated tags, exact match).
        :param rule_name: Filter hunt results on the provided rule name (exact match).
        :return: Generator of HuntResult resources
        """
        return self.generator.historical_hunt_results(hunt_id=hunt, tag=tag, rule_name=rule_name).execute().consume_results()

    def ruleset_create(self, name, rules, description=None):
        """
        Create a Yara Ruleset from the provided rules with the given name in the polyswarm platform.
        :param name: Name of the ruleset
        :param rules: Yara rules as a string
        :param description: Description of the ruleset
        :return: A YaraRuleset resource
        """
        rules = resources.YaraRuleset(dict(name=name, description=description, yara=rules), polyswarm=self)
        try:
            rules.validate()
        except exceptions.NotImportedException as e:
            logger.debug('%s\nSkipping validation.', str(e))
        return self.generator.create_ruleset(rules.yara, rules.name, description=rules.description).execute().result

    def ruleset_get(self, ruleset_id=None):
        """
        Retrieve a YaraRuleset from the polyswarm platform by its Id.
        :param ruleset_id: Id of the ruleset
        :return: A YaraRuleset resource
        """
        return self.generator.get_ruleset(ruleset_id).execute().result

    def ruleset_update(self, ruleset_id, name=None, rules=None, description=None):
        """
        Update an existing YaraRuleset in the polyswarm platform by its Id.
        :param ruleset_id: Id of the ruleset
        :param name: New name of the ruleset
        :param rules: New yara rules as a string
        :param description: New description of the ruleset
        :return: The updated YaraRuleset resource
        """
        return self.generator.update_ruleset(ruleset_id, name=name, rules=rules, description=description).execute().result

    def ruleset_delete(self, ruleset_id):
        """
        Delete a YaraRuleset from the polyswarm platform by its Id.
        :param ruleset_id: Id of the ruleset
        :return: A YaraRuleset resource
        """
        return self.generator.delete_ruleset(ruleset_id).execute().result

    def ruleset_list(self):
        """
        List all YaraRulesets for the current account.
        :return: A generator of YaraRuleset resources
        """
        return self.generator.list_ruleset().execute().consume_results()

    def tag_link_get(self, sha256):
        """
        Fetch the Tags and Families associated with the given sha256.

        :param sha256: The sha256 of the artifact.
        :return: A TagLink resource
        """
        return self.generator.get_tag_link(sha256).execute().result

    def tag_link_update(self, sha256, tags=None, families=None, remove=False):
        """
        Update a TagLink with the given type or value by its id.
        :param sha256: The sha256 of the artifact.
        :param tags: A list of tags to be added or removed.
        :param families: A list of families to be added or removed.
        :param remove: A flag indicating if we should remove the provided tags/families.
        :return: A TagLink resource
        """
        return self.generator.update_tag_link(sha256, tags=tags, families=families, remove=remove).execute().result

    def tag_link_list(self, tags=None, families=None, or_tags=None, or_families=None):
        """
        Fetch all existing TagLinks for the provided tags.
        :param tags: A list of tags that must be associated with the TagLinks listed.
        :param families: A list of families that must be associated with the TagLinks listed.
        :param or_tags: A list of tags where the TagLinks must be associated with at least one.
<<<<<<< HEAD
        :param or_families: A list of families where the the TagLinks must be associated with at least one.
=======
        :param or_families: A list of families where the TagLinks must be associated with at least one.
>>>>>>> 4b95b120
        :return: A TagLink resource
        """
        return self.generator.list_tag_link(tags=tags, families=families,
                                            or_tags=or_tags, or_families=or_families).execute().consume_results()

    def tag_create(self, name):
        """
        Create a Tag.
        :param name: The tag we want to create.
        :return: A Tag resource
        """
        return self.generator.create_tag(name).execute().result

    def tag_get(self, name):
        """
        Fetch a Tag.
        :param name: The tag we want to fetch.
        :return: A Tag resource
        """
        return self.generator.get_tag(name).execute().result

    def tag_delete(self, name):
        """
        Delete a Tag.
        :param name: The tag we want to delete.
        :return: A Tag resource
        """
        return self.generator.delete_tag(name).execute().result

    def tag_list(self):
        """
        Fetch all existing Tags.
        :return: A generator of Tag resources
        """
        return self.generator.list_tag().execute().consume_results()

    def family_create(self, name):
        """
        Create a Family.
        :param name: The family name.
        :return: A MalwareFamily resource
        """
        return self.generator.create_family(name).execute().result

    def family_get(self, name):
        """
        Fetch a Family.
        :param name: The family name.
        :return: A MalwareFamily resource
        """
        return self.generator.get_family(name).execute().result

    def family_delete(self, name):
        """
        Delete a Family.
        :param name: The family name.
        :return: A MalwareFamily resource
        """
        return self.generator.delete_family(name).execute().result

    def family_update(self, family_name, emerging=True):
        """
        Update the Family emerging status.
        :param family_name: The family name.
        :param emerging: A flag indicating if the family should be marked as emerging at this point in time.
        :return: A MalwareFamily resource
        """
        return self.generator.update_family(family_name, emerging=emerging).execute().result

    def family_list(self):
        """
        Fetch all existing Families
        :return: A generator of MalwareFamily resources
        """
        return self.generator.list_family().execute().consume_results()

    def download(self, out_dir, hash_, hash_type=None):
        """
        Grab the data of artifact identified by hash, and write the data to a file in the provided directory
        under a file named after the hash_.
        :param out_dir: Destination directory to download the file.
        :param hash_: The hash we should use to lookup the artifact to download.
        :param hash_type: Hash type of the provided hash_. Will attempt to auto-detect if not explicitly provided.
        :return: A LocalArtifact resource
        """
        hash_ = resources.Hash.from_hashable(hash_, hash_type=hash_type)
        path = os.path.join(out_dir, hash_.hash)
        artifact = resources.LocalArtifact.from_path(self, path, create=True)
        self.generator.download(hash_.hash, hash_.hash_type, handle=artifact).execute()
        return artifact

    def download_archive(self, out_dir, s3_path):
        """
        Grab the data in the s3 path provided in the stream() method, and write the contents
        in the provided directory.
        :param out_dir: Destination directory to download the file.
        :param s3_path: Target S3 object to download.
        :return: A LocalArtifact resource
        """
        path = os.path.join(out_dir, os.path.basename(urlparse(s3_path).path))
        artifact = resources.LocalArtifact.from_path(self, path, create=True)
        self.generator.download_archive(s3_path, handle=artifact).execute()
        return artifact

    def download_to_handle(self, hash_, fh, hash_type=None):
        """
        Grab the data of artifact identified by hash, and write the data to a file handle
        :param hash_: The hash we should use to lookup the artifact to download.
        :param fh: A file-like object which we are going to write the contents of the artifact to.
        :param hash_type: Hash type of the provided hash_. Will attempt to auto-detect if not explicitly provided.
        :return: A LocalHandle resource
        """
        hash_ = resources.Hash.from_hashable(hash_, hash_type=hash_type)
        return self.generator.download(hash_.hash, hash_.hash_type, handle=fh).execute().result

    def stream(self, since=const.MAX_SINCE_TIME_STREAM):
        """
        Access the stream of artifacts (ask info@polyswarm.io about access)

        :param since: Fetch results from the last "since" minutes (up to 2 days)
        :return: Generator of ArtifactArchive resources
        """
        return self.generator.stream(since=since).execute().consume_results()<|MERGE_RESOLUTION|>--- conflicted
+++ resolved
@@ -362,11 +362,7 @@
         :param tags: A list of tags that must be associated with the TagLinks listed.
         :param families: A list of families that must be associated with the TagLinks listed.
         :param or_tags: A list of tags where the TagLinks must be associated with at least one.
-<<<<<<< HEAD
-        :param or_families: A list of families where the the TagLinks must be associated with at least one.
-=======
         :param or_families: A list of families where the TagLinks must be associated with at least one.
->>>>>>> 4b95b120
         :return: A TagLink resource
         """
         return self.generator.list_tag_link(tags=tags, families=families,
