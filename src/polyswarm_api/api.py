--- conflicted
+++ resolved
@@ -678,29 +678,20 @@
         List sandboxes available in polyswarm.
         """
         logger.info('Listing sandbox names')
-<<<<<<< HEAD
-        return resources.SandboxName.list(self)
-=======
         return resources.SandboxProvider.list(self)
->>>>>>> 3a28a591
-    
+
     def sandbox_task_status(self, sandbox_task_id):
         """
         Check the status of a sandbox task.
         """
         logger.info('Checking the status of sandbox task %s', sandbox_task_id)
         return resources.SandboxTask.get(self, sandbox_task_id=sandbox_task_id).result()
-    
+
     def sandbox_task_latest(self, sha256, sandbox):
         """
         Check the latest status of a sandbox task.
         """
         logger.info('Checking the sandbox task for %s', sha256)
-<<<<<<< HEAD
-        return resources.SandboxTaskLatest.get(self, sha256=sha256, sandbox=sandbox).result()
-
-    def sandbox_task_list(self, sha256, sandbox):
-=======
         return resources.SandboxTask.latest(self, sha256=sha256, sandbox=sandbox).result()
 
     def sandbox_my_tasks_list(self, **kwargs):
@@ -711,16 +702,18 @@
         return resources.SandboxTask.my_tasks(self, **kwargs).result()
 
     def sandbox_task_list(self, sha256, sandbox, **kwargs):
->>>>>>> 3a28a591
         """
         Check the list of a sandbox tasks.
         """
         logger.info('Checking the sandbox tasks for %s', sha256)
-<<<<<<< HEAD
+        return resources.SandboxTask.list(self, sha256=sha256, sandbox=sandbox, **kwargs).result()
+
+    def sandbox_task_list(self, sha256, sandbox):
+        """
+        Check the list of a sandbox tasks.
+        """
+        logger.info('Checking the sandbox tasks for %s', sha256)
         return resources.SandboxTaskList.list(self, sha256=sha256, sandbox=sandbox).result()
-=======
-        return resources.SandboxTask.list(self, sha256=sha256, sandbox=sandbox, **kwargs).result()
->>>>>>> 3a28a591
 
     def download_archive(self, out_dir, s3_path):
         """
