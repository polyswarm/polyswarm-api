import time
import os

try:
    from urllib.parse import urlparse
except ImportError:
    from urlparse import urlparse

from . import const
from .endpoint import PolyswarmFuturesExecutor, PolyswarmRequestGenerator
from .types.artifact import ArtifactType, LocalArtifact
from .types.hash import to_hash
from .types.query import MetadataQuery
from .types import result
from .types.hunt import YaraRuleset, Hunt
from . import exceptions


class PolyswarmAPI(object):
    """A synchronous interface to the public and private PolySwarm APIs."""

    def __init__(self, key, uri='https://api.polyswarm.network/v1', timeout=const.DEFAULT_SCAN_TIMEOUT,
                 community='lima', validate_schemas=False, executor=None, generator=None):
        """
        :param key: PolySwarm API key
        :param uri: PolySwarm API URI
        :param timeout: How long to wait for operations to complete.
        :param community: Community to scan against.
        :param validate_schemas: Validate JSON objects when creating response objects. Will impact performance.
        """
        self.executor = executor or PolyswarmFuturesExecutor(key)
        self.generator = generator or PolyswarmRequestGenerator(self, uri, community)

        self.timeout = timeout
        self._engine_map = None
        self.validate = validate_schemas

    def search(self, *hashes, **kwargs):
        """
        Search a list of hashes.

        :param hashes: A list of Hashable objects (Artifact, LocalArtifact, Hash) or hex-encoded SHA256/SHA1/MD5
        :param kwargs: Arguments to pass to search. Supported: with_instances, with_metadata (booleans)
        :return: Generator of SearchResult objects
        """

        hashes = [to_hash(h) for h in hashes]

        for h in hashes:
            self.executor.push(self.generator.search_hash(h, **kwargs))

        for request in self.executor.execute():
            yield request.result

    def search_by_feature(self, feature, *artifacts):
        """
        Search artifacts by feature

        :param artifacts: List of LocalArtifact objects
        :param feature: Feature to use
        :return: SearchResult generator
        """
        raise NotImplementedError

    def search_by_metadata(self, *queries, **kwargs):
        """
        Search artifacts by metadata

        :param queries: List of MetadataQuery objects (or query_strings)
        :return: SearchResult generator
        """
        for query in queries:
            if not isinstance(query, MetadataQuery):
                query = MetadataQuery(query, polyswarm=self)
            self.executor.push(self.generator.search_metadata(query, **kwargs))

        for request in self.executor.execute():
            yield request.result

    def download(self, out_dir, *hashes):
        hashes = [to_hash(h) for h in hashes]

        for h in hashes:
            path = os.path.join(out_dir, h.hash)
            self.executor.push(self.generator.download(h.hash, h.hash_type, path, create=True))

        for request in self.executor.execute():
            yield request.result

    def download_to_filehandle(self, h, fh):
        """
        Grab the data of artifact indentified by hash, and write the data to a file handle
        :param h: hash
        :param fh: file handle
        :return: DownloadResult object
        """
        h = to_hash(h)

        return result.DownloadResult(h, self.generator.download(h, fh).result())

    def submit(self, *artifacts):
        """
        Submit artifacts to polyswarm and return UUIDs

        :param artifacts: List of LocalArtifacts or paths to local files
        :return: SubmitResult generator
        """
        for artifact in artifacts:
            if not isinstance(artifact, LocalArtifact):
                artifact = LocalArtifact(path=artifact, artifact_name=os.path.basename(artifact),
                                         analyze=False, polyswarm=self)
            self.executor.push(self.generator.submit(artifact))
        for request in self.executor.execute():
            yield request.result

    def rescan_submit(self, *hashes, **kwargs):
        """
        Submit rescans to polyswarm and return UUIDs

        :param artifact_type: What type to use when rescanning artifact
        :param hashes: Hashable objects (Artifact, LocalArtifact, or Hash) or hex-encoded SHA256/SHA1/MD5
        :return: SubmitResult generator
        """
        hashes = [to_hash(h) for h in hashes]

        for h in hashes:
            self.executor.push(self.generator.rescan(h, **kwargs))

        for request in self.executor.execute():
            yield request.result

    def scan(self, *artifacts):
        """
        Submit artifacts to polyswarm and wait for scan results

        :param artifacts: List of LocalArtifacts or paths to local files
        :return: ScanResult generator
        """
        for submission in self.submit(*artifacts):
            s = submission.wait_for_scan()
            s.artifact = submission.artifact
            yield s

    def rescan(self, *hashes, **kwargs):
        """
        Rescan artifacts via polyswarm

        :param hashes: Hashable objects (Artifact, LocalArtifact, or Hash) or hex-encoded SHA256/SHA1/MD5
        :param kwargs: Keyword arguments for the scan (none currently supported)
        :return: ScanResult generator
        """
        for submission in self.rescan_submit(*hashes, **kwargs):
            if submission.status_code == 200:
                s = submission.wait_for_scan()
                s.artifact = submission.artifact
                yield s
            else:
                yield submission

    def wait_for(self, *uuids):
        """
        Wait for submissions to scan successfully

        :param uuids: List of UUIDs to wait for
        :return: ScanResult generator
        """
        start = time.time()
        for uuid in uuids:
            while True:
                scan_result = next(self.lookup(uuid))

                if scan_result.ready:
                    yield scan_result
                    break
                elif -1 < self.timeout < time.time() - start:
                    scan_result.timeout = True
                    yield scan_result
                    break
                else:
                    time.sleep(3)

    def lookup(self, *uuids):
        """
        Lookup a submission by UUID.

        :param uuids: UUIDs to lookup
        :return: ScanResult object generator
        """
        for uuid in uuids:
            self.executor.push(self.generator.lookup_uuid(uuid))

        for request in self.executor.execute():
            yield request.result

    def score(self, *uuids):
        """
        Lookup a PolyScore(s) for a given submission, by UUID

        :param uuids: UUIDs to lookup
        :return: ScoreResult object generator
        """
        for uuid in uuids:
            self.executor.push(self.generator.score(uuid))

        for request in self.executor.execute():
            yield request.result

    def scan_directory(self, directory, recursive=False):
        """
        Scan a directory of files via PolySwarm

        :param directory: Directory to scan
        :param recursive: Whether to look for files recursively
        :return: ScanResult generator
        """
        if recursive:
            file_list = [os.path.join(path, file)
                         for (path, dirs, files) in os.walk(directory)
                         for file in files if os.path.isfile(os.path.join(path, file))]
        else:
            file_list = [os.path.join(directory, file) for file in os.listdir(directory)
                         if os.path.isfile(os.path.join(directory, file))]

        return self.scan(*file_list)

    def scan_urls(self, *urls):
        """
        Scan URLs via PolySwarm

        :param urls: URLs to scan
        :return: ScanResult generator
        """
        _urls = []

        for url in urls:
            if not isinstance(url, LocalArtifact):
                url = LocalArtifact(content=url.encode("utf8"), artifact_name=url, artifact_type=ArtifactType.URL,
                                    analyze=False, polyswarm=self)
            _urls.append(url)

        return self.scan(*_urls)

    def _resolve_engine_name(self, eth_pub):
        if not self._engine_map:
<<<<<<< HEAD
            self.executor.push(self.generator._get_engine_names())
            for request in self.executor.execute():
                self._engine_map = request.result.result
                break
=======
            resp = self.endpoint._get_engine_names().result()
            result = resp.json()
            engines_results = result.get('results', [])
            self._engine_map = dict([(engine.get('address').lower(), engine.get('name')) for engine in engines_results])
>>>>>>> b7efa7f6
        return self._engine_map.get(eth_pub.lower(), eth_pub) if self._engine_map is not None else ''

    def check_version(self):
        """
        Checks GitHub to see if you have the latest version installed.
        TODO this will be re-enabled when better version info is available in the API

        :return: True,latest_version tuple if latest, False,latest_version tuple if not
        """
        raise NotImplementedError

    def live(self, rules):
        """
        Create a new live hunt, and replace the currently running YARA rules.

        :param rules: YaraRuleset object or string containing YARA rules to install
        :return: HuntSubmissionResult object
        """
        if not isinstance(rules, YaraRuleset):
            rules = YaraRuleset(rules, polyswarm=self)
<<<<<<< HEAD
        return next(self.executor.push(self.generator.submit_live_hunt(rules)).execute()).result
=======

        try:
            rules.validate()
        except exceptions.NotImportedException:
            # for now, we do nothing to avoid nagging the user
            pass

        future = self.endpoint.submit_live_hunt(rules)

        return result.HuntSubmissionResult(rules, future.result(), self)
>>>>>>> b7efa7f6

    def historical(self, rules):
        """
        Run a new historical hunt.

        :param rules: YaraRuleset object or string containing YARA rules to install
        :return: HuntSubmissionResult object
        """
        if not isinstance(rules, YaraRuleset):
            rules = YaraRuleset(rules, polyswarm=self)
<<<<<<< HEAD
        return next(self.executor.push(self.generator.submit_historical_hunt(rules)).execute()).result
=======

        try:
            rules.validate()
        except exceptions.NotImportedException:
            # for now, we do nothing to avoid nagging the user
            pass

        future = self.endpoint.submit_historical_hunt(rules)

        return result.HuntSubmissionResult(rules, future.result(), self)
>>>>>>> b7efa7f6

    def live_delete(self, hunt_id):
        """
        Delete a live hunt.

        :param hunt_id: Hunt ID
        :return: HuntDeletionResult object
        """
        return next(self.executor.push(self.generator.live_delete(hunt_id)).execute()).result

    def live_list(self):
        """
        List all the live hunts

        :return: HuntListResult object
        """
        return next(self.executor.push(self.generator.live_list()).execute()).result

    def historical_delete(self, hunt_id):
        """
        Delete a historical hunts.

        :param hunt_id: Hunt ID
        :return: HuntDeletionResult object
        """
        return next(self.executor.push(self.generator.historical_delete(hunt_id)).execute()).result

    def historical_list(self):
        """
        List all historical hunts

        :return: HuntListResult object
        """
        return next(self.executor.push(self.generator.historical_list()).execute()).result

    def _get_hunt_results(self, hunt, endpoint_func, **kwargs):
        if hunt and not isinstance(hunt, Hunt):
            hunt = Hunt.from_id(hunt, self)

        if hunt:
            kwargs['id'] = hunt.hunt_id

        # at least make this consistent in the API
        # should change this
        if 'with_instances' in kwargs:
            kwargs['with_bounty_results'] = kwargs['with_instances']
            del kwargs['with_instances']

<<<<<<< HEAD
        all_matches = []
        self.executor.push(endpoint_func(**kwargs))
        while True:
            request = next(self.executor.execute())
            if not request.result.result.results:
                break
            else:
                # We should be yielding everyting here, but instead we
                # gather the objects as we are expecting nested results
                # yield from request.result.result.results
                all_matches.extend(request.result.result.results)
                self.executor.push(request.next_page())
        request.result.result.results = all_matches
        return request.result
=======
        # to provide streaming of results in large result sets, we chunk the
        # requests into pieces. this makes the UI significantly more responsive
        # and reduces the risk of timeouts under load. This does however mean that,
        # unlike other functions in this API, requests are not fully resolved when the
        # object is returned.
        offset = kwargs.setdefault('offset', 0)
        limit = kwargs.setdefault('limit', const.RESULT_CHUNK_SIZE)

        # need to get count before we get all chunks
        reqs = [endpoint_func(**kwargs)]
        r = reqs[0].result()
        first = result.HuntResultPart(hunt, r, self)
        if first.status_code == 404:
            return result.HuntResult(hunt, [reqs[0]], self)

        total = first.result.total

        for offset in range(offset + limit, total, limit):
            kwargs['offset'] = offset
            reqs.append(endpoint_func(**kwargs))

        return result.HuntResult(hunt, reqs, self)
>>>>>>> b7efa7f6

    def live_results(self, hunt=None, **kwargs):
        """
        Get results from a live hunt

        :param hunt_id: ID of the hunt (None if latest rule results are desired)
        :return: HuntResult object
        """
        return self._get_hunt_results(hunt, self.generator.live_lookup, **kwargs)

    def historical_results(self, hunt=None, **kwargs):
        """
        Get results from a historical hunt

        :param hunt_id: ID of the hunt (None if latest hunt results are desired)
        :return: HuntResult object
        """
        return self._get_hunt_results(hunt, self.generator.historical_lookup, **kwargs)

    def stream(self, destination=None, since=const.MAX_SINCE_TIME_STREAM):
        """
        Access the stream of artifacts (ask info@polyswarm.io about access)

        :param destination: Directory to save the files
        :param since: How far back to grab artifacts in minutes (up to 2 days)
        :return: DownloadResult generator
        """
        self.executor.push(self.generator.stream(since=since))
        for request in self.executor.execute():
            for url in request.result:
                path = os.path.join(destination, os.path.basename(urlparse(url).path))
                self.executor.push(self.generator.download_archive(url, path, create=True))

            for request in self.executor.execute():
                yield request.result<|MERGE_RESOLUTION|>--- conflicted
+++ resolved
@@ -242,17 +242,10 @@
 
     def _resolve_engine_name(self, eth_pub):
         if not self._engine_map:
-<<<<<<< HEAD
             self.executor.push(self.generator._get_engine_names())
             for request in self.executor.execute():
                 self._engine_map = request.result.result
                 break
-=======
-            resp = self.endpoint._get_engine_names().result()
-            result = resp.json()
-            engines_results = result.get('results', [])
-            self._engine_map = dict([(engine.get('address').lower(), engine.get('name')) for engine in engines_results])
->>>>>>> b7efa7f6
         return self._engine_map.get(eth_pub.lower(), eth_pub) if self._engine_map is not None else ''
 
     def check_version(self):
@@ -273,20 +266,12 @@
         """
         if not isinstance(rules, YaraRuleset):
             rules = YaraRuleset(rules, polyswarm=self)
-<<<<<<< HEAD
-        return next(self.executor.push(self.generator.submit_live_hunt(rules)).execute()).result
-=======
-
         try:
             rules.validate()
         except exceptions.NotImportedException:
             # for now, we do nothing to avoid nagging the user
             pass
-
-        future = self.endpoint.submit_live_hunt(rules)
-
-        return result.HuntSubmissionResult(rules, future.result(), self)
->>>>>>> b7efa7f6
+        return next(self.executor.push(self.generator.submit_live_hunt(rules)).execute()).result
 
     def historical(self, rules):
         """
@@ -297,20 +282,12 @@
         """
         if not isinstance(rules, YaraRuleset):
             rules = YaraRuleset(rules, polyswarm=self)
-<<<<<<< HEAD
-        return next(self.executor.push(self.generator.submit_historical_hunt(rules)).execute()).result
-=======
-
         try:
             rules.validate()
         except exceptions.NotImportedException:
             # for now, we do nothing to avoid nagging the user
             pass
-
-        future = self.endpoint.submit_historical_hunt(rules)
-
-        return result.HuntSubmissionResult(rules, future.result(), self)
->>>>>>> b7efa7f6
+        return next(self.executor.push(self.generator.submit_historical_hunt(rules)).execute()).result
 
     def live_delete(self, hunt_id):
         """
@@ -359,7 +336,6 @@
             kwargs['with_bounty_results'] = kwargs['with_instances']
             del kwargs['with_instances']
 
-<<<<<<< HEAD
         all_matches = []
         self.executor.push(endpoint_func(**kwargs))
         while True:
@@ -374,30 +350,6 @@
                 self.executor.push(request.next_page())
         request.result.result.results = all_matches
         return request.result
-=======
-        # to provide streaming of results in large result sets, we chunk the
-        # requests into pieces. this makes the UI significantly more responsive
-        # and reduces the risk of timeouts under load. This does however mean that,
-        # unlike other functions in this API, requests are not fully resolved when the
-        # object is returned.
-        offset = kwargs.setdefault('offset', 0)
-        limit = kwargs.setdefault('limit', const.RESULT_CHUNK_SIZE)
-
-        # need to get count before we get all chunks
-        reqs = [endpoint_func(**kwargs)]
-        r = reqs[0].result()
-        first = result.HuntResultPart(hunt, r, self)
-        if first.status_code == 404:
-            return result.HuntResult(hunt, [reqs[0]], self)
-
-        total = first.result.total
-
-        for offset in range(offset + limit, total, limit):
-            kwargs['offset'] = offset
-            reqs.append(endpoint_func(**kwargs))
-
-        return result.HuntResult(hunt, reqs, self)
->>>>>>> b7efa7f6
 
     def live_results(self, hunt=None, **kwargs):
         """
