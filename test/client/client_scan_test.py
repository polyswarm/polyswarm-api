import os
import shutil
import tempfile
from contextlib import contextmanager

import responses
from polyswarm_api.api import PolyswarmAPI

try:
    from unittest import TestCase, mock
except ImportError:
    import mock

<<<<<<< HEAD
=======

@contextmanager
def TemporaryDirectory():
    """The day we drop python 2.7 support we can use python 3 version of this"""
    name = tempfile.mkdtemp()
    try:
        yield name
    finally:
        shutil.rmtree(name)

>>>>>>> b7efa7f6

@contextmanager
def temp_dir(files_dict):
    with TemporaryDirectory() as tmp_dir:
        files = []
        for file_name, file_content in files_dict.items():
            mode = 'w' if isinstance(file_content, str) else 'wb'
            file_path = os.path.join(tmp_dir, file_name)
            open(file_path, mode=mode).write(file_content)
            files.append(file_path)
        yield tmp_dir, files


class ScanTestCase(TestCase):
    def __init__(self, *args, **kwargs):
        super(ScanTestCase, self).__init__(*args, **kwargs)
        self.test_api_key = '11111111111111111111111111111111'

    def test_everything_is_ok(self):
        pass

    @responses.activate
    def test_submission(self):
        responses.add(responses.Response(responses.POST, 'http://localhost:9696/v1/consumer/gamma',
                                         json={'result': '00000000-0000-0000-0000-000000000000', 'status': 'OK'}))
        responses.add(responses.Response(responses.GET, 'http://localhost:9696/v1/consumer/gamma/uuid/00000000-0000-0000-0000-000000000000',
                                         json={'result': {'files': [{'assertions': [], 'bounty_guid': None, 'bounty_status': 'Created', 'failed': False, 'filename': 'malicious', 'hash': '275a021bbfb6489e54d471899f7db9d1663fc695ec2fe2a2c4538aabf651fd0f', 'id': '36695034110833257', 'result': None, 'size': 68, 'submission_guid': '00000000-0000-0000-0000-000000000000', 'type': 'FILE', 'votes': [], 'window_closed': False}], 'status': 'Bounty Running', 'uuid': '00000000-0000-0000-0000-000000000000'}, 'status': 'OK'}))
        responses.add(responses.Response(responses.GET, 'http://localhost:9696/v1/consumer/gamma/uuid/00000000-0000-0000-0000-000000000000',
                                         json={'result': {'files': [{'assertions': [{'author': '0x05328f171b8c1463eaFDACCA478D9EE6a1d923F8', 'author_name': 'eicar', 'bid': '1000000000000000000', 'engine': {'description': 'eicar', 'name': 'eicar', 'tags': []}, 'mask': True, 'metadata': {'malware_family': 'Eicar Test File', 'scanner': {'environment': {'architecture': 'x86_64', 'operating_system': 'Linux'}}}, 'verdict': True}], 'bounty_guid': '843014e7-96da-4513-97cb-3ded3584ab0c', 'bounty_status': 'Awaiting arbitration.', 'failed': False, 'filename': 'malicious', 'hash': '275a021bbfb6489e54d471899f7db9d1663fc695ec2fe2a2c4538aabf651fd0f', 'id': '36695034110833257', 'result': None, 'size': 68, 'submission_guid': '00000000-0000-0000-0000-000000000000', 'type': 'FILE', 'votes': [], 'window_closed': True}], 'status': 'Bounty Awaiting Arbitration', 'uuid': '00000000-0000-0000-0000-000000000000'}, 'status': 'OK'}))
        api = PolyswarmAPI(self.test_api_key, uri='http://localhost:9696/v1', community='gamma')
        result = list(api.scan('test/malicious'))
        assert result[0].json['result']['status'] == 'Bounty Awaiting Arbitration'

    @responses.activate
    def test_rescan(self):
        responses.add(responses.Response(responses.POST, 'http://localhost:9696/v1/consumer/gamma/rescan/sha256/275a021bbfb6489e54d471899f7db9d1663fc695ec2fe2a2c4538aabf651fd0f',
                                         json={'result': '00000000-0000-0000-0000-000000000000', 'status': 'OK'}))
        responses.add(responses.Response(responses.GET, 'http://localhost:9696/v1/consumer/gamma/uuid/00000000-0000-0000-0000-000000000000',
                                         json={'result': {'files': [{'assertions': [], 'bounty_guid': None, 'bounty_status': 'Created', 'failed': False, 'filename': 'malicious', 'hash': '275a021bbfb6489e54d471899f7db9d1663fc695ec2fe2a2c4538aabf651fd0f', 'id': '36695034110833257', 'result': None, 'size': 68, 'submission_guid': '00000000-0000-0000-0000-000000000000', 'type': 'FILE', 'votes': [], 'window_closed': False}], 'status': 'Bounty Running', 'uuid': '00000000-0000-0000-0000-000000000000'}, 'status': 'OK'}))
        responses.add(responses.Response(responses.GET, 'http://localhost:9696/v1/consumer/gamma/uuid/00000000-0000-0000-0000-000000000000',
                                         json={'result': {'files': [{'assertions': [{'author': '0x05328f171b8c1463eaFDACCA478D9EE6a1d923F8', 'author_name': 'eicar', 'bid': '1000000000000000000', 'engine': {'description': 'eicar', 'name': 'eicar', 'tags': []}, 'mask': True, 'metadata': {'malware_family': 'Eicar Test File', 'scanner': {'environment': {'architecture': 'x86_64', 'operating_system': 'Linux'}}}, 'verdict': True}], 'bounty_guid': '843014e7-96da-4513-97cb-3ded3584ab0c', 'bounty_status': 'Awaiting arbitration.', 'failed': False, 'filename': 'malicious', 'hash': '275a021bbfb6489e54d471899f7db9d1663fc695ec2fe2a2c4538aabf651fd0f', 'id': '36695034110833257', 'result': None, 'size': 68, 'submission_guid': '00000000-0000-0000-0000-000000000000', 'type': 'FILE', 'votes': [], 'window_closed': True}], 'status': 'Bounty Awaiting Arbitration', 'uuid': '00000000-0000-0000-0000-000000000000'}, 'status': 'OK'}))
        api = PolyswarmAPI(self.test_api_key, uri='http://localhost:9696/v1', community='gamma')
        result = list(api.rescan('275a021bbfb6489e54d471899f7db9d1663fc695ec2fe2a2c4538aabf651fd0f'))
        assert result[0].json['result']['status'] == 'Bounty Awaiting Arbitration'

    @responses.activate
    def test_download(self):
        responses.add(responses.Response(responses.GET, 'http://localhost:9696/v1/consumer/download/sha256/275a021bbfb6489e54d471899f7db9d1663fc695ec2fe2a2c4538aabf651fd0f',
                                         body=b'X5O!P%@AP[4\\PZX54(P^)7CC)7}$EICAR-STANDARD-ANTIVIRUS-TEST-FILE!$H+H*'))
        api = PolyswarmAPI(self.test_api_key, uri='http://localhost:9696/v1/consumer', community='gamma')
        with temp_dir({}) as (path, _):
            result = list(api.download(path, '275a021bbfb6489e54d471899f7db9d1663fc695ec2fe2a2c4538aabf651fd0f'))
            with result[0].result.file_handle as f:
                assert f.read() == b'X5O!P%@AP[4\\PZX54(P^)7CC)7}$EICAR-STANDARD-ANTIVIRUS-TEST-FILE!$H+H*'

    @responses.activate
    def test_stream(self):
        responses.add(responses.Response(responses.GET, 'http://localhost:9696/v1/consumer/download/stream?since=1440',
                                         json={'result': {'stream': ['https://s3folder/malicious', 'https://s3folder/non-malicious']}, 'status': 'OK'}))
        responses.add(responses.Response(responses.GET, 'https://s3folder/malicious',
                                         body=b'X5O!P%@AP[4\\PZX54(P^)7CC)7}$EICAR-STANDARD-ANTIVIRUS-TEST-FILE!$H+H*'))
        responses.add(responses.Response(responses.GET, 'https://s3folder/non-malicious',
                                         body=b'Non malicious'))
        api = PolyswarmAPI(self.test_api_key, uri='http://localhost:9696/v1', community='gamma')
        with temp_dir({}) as (path, _):
            result = list(api.stream(path))
            with result[0].result.file_handle as f:
                assert f.read() == b'X5O!P%@AP[4\\PZX54(P^)7CC)7}$EICAR-STANDARD-ANTIVIRUS-TEST-FILE!$H+H*'
            with result[1].result.file_handle as f:
                assert f.read() == b'Non malicious'

    @responses.activate
    def test_hash_search(self):
        responses.add(responses.Response(responses.GET, 'http://localhost:9696/v1/search?type=sha256&hash=275a021bbfb6489e54d471899f7db9d1663fc695ec2fe2a2c4538aabf651fd0f&with_instances=1&with_metadata=1',
                                         json={'result': [{'artifact_instances': [{'artifact_id': '68527603077936897', 'assertions': [{'author': '0x05328f171b8c1463eaFDACCA478D9EE6a1d923F8', 'author_name': 'eicar', 'bid': '1000000000000000000', 'engine': {'description': 'eicar', 'name': 'eicar', 'tags': []}, 'mask': True, 'metadata': {'malware_family': 'Eicar Test File', 'scanner': {'environment': {'architecture': 'x86_64', 'operating_system': 'Linux'}}}, 'verdict': True}], 'bounty_id': '73493387430431', 'bounty_result': {'artifact_type': 'FILE', 'files': [{'assertions': [{'author': '0x05328f171b8c1463eaFDACCA478D9EE6a1d923F8', 'author_name': 'eicar', 'bid': '1000000000000000000', 'engine': {'description': 'eicar', 'name': 'eicar', 'tags': []}, 'mask': True, 'metadata': {'malware_family': 'Eicar Test File', 'scanner': {'environment': {'architecture': 'x86_64', 'operating_system': 'Linux'}}}, 'verdict': True}], 'bounty_guid': '843014e7-96da-4513-97cb-3ded3584ab0c', 'bounty_status': 'Bounty Settled', 'failed': False, 'filename': 'malicious', 'hash': '275a021bbfb6489e54d471899f7db9d1663fc695ec2fe2a2c4538aabf651fd0f', 'id': '36695034110833257', 'result': True, 'size': 68, 'submission_guid': '3dea7f89-18af-4d4c-b7a1-d4dcc981a5fc', 'type': 'FILE', 'votes': [{'arbiter': '0xF870491ea0F53F67846Eecb57855284D8270284D', 'engine': {}, 'vote': True}], 'window_closed': True}], 'status': 'Bounty Settled'}, 'community': 'gamma', 'consumer_guid': None, 'country': '', 'failed': False, 'id': '36695034110833257', 'name': 'malicious', 'result': True, 'submission_uuid': '3dea7f89-18af-4d4c-b7a1-d4dcc981a5fc', 'submitted': 'Fri, 01 Nov 2019 16:33:54 GMT', 'type': 'FILE', 'votes': [{'arbiter': '0xF870491ea0F53F67846Eecb57855284D8270284D', 'engine': {}, 'vote': True}], 'window_closed': True}], 'artifact_metadata': {'hash': {'md5': '44d88612fea8a8f36de82e1278abb02f', 'sha1': '3395856ce81f2b7382dee72602f798b642f14140', 'sha256': '275a021bbfb6489e54d471899f7db9d1663fc695ec2fe2a2c4538aabf651fd0f', 'sha3_256': '8b4c4e204a8a039198e292d2291f4c451d80e4c38bf0cc04ad3841fea8755bd8', 'sha3_512': 'a20290c6ebf01dc5182bb57718250f61ab11b418466714632a7d1474a02849641f7b78e4093e19ad12fdbedbe02f3bec4ca3ec3235557e82ab5ac02d061e7007', 'sha512': 'cc805d5fab1fd71a4ab352a9c533e65fb2d5b885518f4e565e68847223b8e6b85cb48f3afad842726d99239c9e36505c64b0dc9a061d9e507d833277ada336ab', 'ssdeep': '3:a+JraNvsgzsVqSwHq9:tJuOgzsko', 'tlsh': '41a022003b0eee2ba20b00200032e8b00808020e2ce00a3820a020b8c83308803ec228'}, 'scan': {'countries': [], 'detections': {'malicious': 1, 'total': 1}, 'filename': ['malicious'], 'first_scan': {'0x05328f171b8c1463eaFDACCA478D9EE6a1d923F8': {'assertion': 'malicious', 'metadata': {'malware_family': 'Eicar Test File', 'scanner': {'environment': {'architecture': 'x86_64', 'operating_system': 'Linux'}}}}}, 'first_seen': '2019-10-30T22:14:41.035934+00:00', 'last_seen': '2019-10-30T22:14:41.035934+00:00', 'latest_scan': {'0x05328f171b8c1463eaFDACCA478D9EE6a1d923F8': {'assertion': 'malicious', 'metadata': {'malware_family': 'Eicar Test File', 'scanner': {'environment': {'architecture': 'x86_64', 'operating_system': 'Linux'}}}}}, 'mimetype': {'extended': 'EICAR virus test files', 'mime': 'text/plain'}}, 'strings': {'domains': [], 'ipv4': [], 'ipv6': [], 'urls': []}}, 'extended_type': 'EICAR virus test files', 'first_seen': 'Wed, 30 Oct 2019 22:14:41 GMT', 'id': '68527603077936897', 'last_seen': 'Fri, 01 Nov 2019 13:33:54 GMT', 'md5': '44d88612fea8a8f36de82e1278abb02f', 'mimetype': 'text/plain', 'sha1': '3395856ce81f2b7382dee72602f798b642f14140', 'sha256': '275a021bbfb6489e54d471899f7db9d1663fc695ec2fe2a2c4538aabf651fd0f'}], 'status': 'OK'}))
        api = PolyswarmAPI(self.test_api_key, uri='http://localhost:9696/v1', community='gamma')
        result = list(api.search('275a021bbfb6489e54d471899f7db9d1663fc695ec2fe2a2c4538aabf651fd0f'))
        assert result[0].result[0].hash.hash == '275a021bbfb6489e54d471899f7db9d1663fc695ec2fe2a2c4538aabf651fd0f'

    @responses.activate
    def test_metadata_search(self):
        responses.add(responses.Response(responses.GET, 'http://localhost:9696/v1/search?type=metadata&with_instances=1&with_metadata=1',
                                         json={'result': [{'artifact_instances': [{'artifact_id': '11611818710765483', 'assertions': [{'author': '0x05328f171b8c1463eaFDACCA478D9EE6a1d923F8', 'author_name': 'eicar', 'bid': '1000000000000000000', 'engine': {'description': 'eicar', 'name': 'eicar', 'tags': []}, 'mask': True, 'metadata': {'malware_family': 'Eicar Test File', 'scanner': {'environment': {'architecture': 'x86_64', 'operating_system': 'Linux'}}}, 'verdict': True}], 'bounty_id': '27929274698946641', 'bounty_result': {'artifact_type': 'FILE', 'files': [{'assertions': [{'author': '0x05328f171b8c1463eaFDACCA478D9EE6a1d923F8', 'author_name': 'eicar', 'bid': '1000000000000000000', 'engine': {'description': 'eicar', 'name': 'eicar', 'tags': []}, 'mask': True, 'metadata': {'malware_family': 'Eicar Test File', 'scanner': {'environment': {'architecture': 'x86_64', 'operating_system': 'Linux'}}}, 'verdict': True}], 'bounty_guid': 'b767ae23-7908-41c7-93dc-b609e4b531b7', 'bounty_status': 'Bounty Settled', 'failed': False, 'filename': 'malicious', 'hash': '275a021bbfb6489e54d471899f7db9d1663fc695ec2fe2a2c4538aabf651fd0f', 'id': '75963548741299164', 'result': True, 'size': 68, 'submission_guid': 'e2a8542e-196b-41cd-8056-b65a28bb2e3e', 'type': 'FILE', 'votes': [{'arbiter': '0xF870491ea0F53F67846Eecb57855284D8270284D', 'engine': {}, 'vote': True}], 'window_closed': True}], 'status': 'Bounty Settled'}, 'community': 'gamma', 'consumer_guid': None, 'country': '', 'failed': False, 'id': '75963548741299164', 'name': 'malicious', 'result': True, 'submission_uuid': 'e2a8542e-196b-41cd-8056-b65a28bb2e3e', 'submitted': 'Fri, 01 Nov 2019 21:33:53 GMT', 'type': 'FILE', 'votes': [{'arbiter': '0xF870491ea0F53F67846Eecb57855284D8270284D', 'engine': {}, 'vote': True}], 'window_closed': True}], 'artifact_metadata': {'hash': {'md5': '44d88612fea8a8f36de82e1278abb02f', 'sha1': '3395856ce81f2b7382dee72602f798b642f14140', 'sha256': '275a021bbfb6489e54d471899f7db9d1663fc695ec2fe2a2c4538aabf651fd0f', 'sha3_256': '8b4c4e204a8a039198e292d2291f4c451d80e4c38bf0cc04ad3841fea8755bd8', 'sha3_512': 'a20290c6ebf01dc5182bb57718250f61ab11b418466714632a7d1474a02849641f7b78e4093e19ad12fdbedbe02f3bec4ca3ec3235557e82ab5ac02d061e7007', 'sha512': 'cc805d5fab1fd71a4ab352a9c533e65fb2d5b885518f4e565e68847223b8e6b85cb48f3afad842726d99239c9e36505c64b0dc9a061d9e507d833277ada336ab', 'ssdeep': '3:a+JraNvsgzsVqSwHq9:tJuOgzsko', 'tlsh': '41a022003b0eee2ba20b00200032e8b00808020e2ce00a3820a020b8c83308803ec228'}, 'scan': {'countries': [], 'detections': {'malicious': 1, 'total': 1}, 'filename': ['malicious'], 'first_scan': {'0x05328f171b8c1463eaFDACCA478D9EE6a1d923F8': {'assertion': 'malicious', 'metadata': {'malware_family': 'Eicar Test File', 'scanner': {'environment': {'architecture': 'x86_64', 'operating_system': 'Linux'}}}}}, 'first_seen': '2019-11-01T21:33:53.292099+00:00', 'last_seen': '2019-11-01T21:33:53.292099+00:00', 'latest_scan': {'0x05328f171b8c1463eaFDACCA478D9EE6a1d923F8': {'assertion': 'malicious', 'metadata': {'malware_family': 'Eicar Test File', 'scanner': {'environment': {'architecture': 'x86_64', 'operating_system': 'Linux'}}}}}, 'mimetype': {'extended': 'EICAR virus test files', 'mime': 'text/plain'}}, 'strings': {'domains': [], 'ipv4': [], 'ipv6': [], 'urls': []}}, 'extended_type': 'EICAR virus test files', 'first_seen': 'Fri, 01 Nov 2019 21:33:53 GMT', 'id': '11611818710765483', 'last_seen': 'Fri, 01 Nov 2019 21:33:53 GMT', 'md5': '44d88612fea8a8f36de82e1278abb02f', 'mimetype': 'text/plain', 's3_file_name': 'testing/files/27/5a/02/275a021bbfb6489e54d471899f7db9d1663fc695ec2fe2a2c4538aabf651fd0f', 'sha1': '3395856ce81f2b7382dee72602f798b642f14140', 'sha256': '275a021bbfb6489e54d471899f7db9d1663fc695ec2fe2a2c4538aabf651fd0f'}], 'status': 'OK'}))
        api = PolyswarmAPI(self.test_api_key, uri='http://localhost:9696/v1', community='gamma')
        result = list(api.search_by_metadata('hash.sha256:275a021bbfb6489e54d471899f7db9d1663fc695ec2fe2a2c4538aabf651fd0f'))
        assert result[0].result[0].hash.hash == '275a021bbfb6489e54d471899f7db9d1663fc695ec2fe2a2c4538aabf651fd0f'

    @responses.activate
    def test_resolve_engine_name(self):
        responses.add(responses.Response(responses.GET, 'http://localhost:3000/api/v1/microengines/list',
                                         json={'results': [{'id': 1, 'createdAt': '2019-11-01T21:27:47.109Z', 'modifiedAt': '2019-11-01T21:27:47.109Z', 'archivedAt': None, 'name': 'eicar', 'description': 'eicar', 'address': '0x05328f171b8c1463eaFDACCA478D9EE6a1d923F8', 'userId': 1, 'verificationStatus': 'verified', 'tags': []}]}))
        api = PolyswarmAPI(self.test_api_key, uri='http://localhost:3000/api/v1', community='gamma')
        result = api._resolve_engine_name('0x05328f171b8c1463eaFDACCA478D9EE6a1d923F8')
        assert result == 'eicar'

    @responses.activate
    def test_live(self):
        responses.add(responses.Response(responses.POST, 'http://localhost:9696/v1/hunt/live',
                                         json={'result': {'hunt_id': '0000000000000000'}, 'status': 'OK'}))
        api = PolyswarmAPI(self.test_api_key, uri='http://localhost:9696/v1', community='gamma')
        with open('test/eicar.yara') as yara:
            result = api.live(yara.read())
        assert result.result.hunt_id == '0000000000000000'

    @responses.activate
    def test_live_results(self):
        responses.add(responses.Response(responses.GET, 'http://localhost:9696/v1/hunt/live/results?with_bounty_results=&with_metadata=&limit=3&offset=0&since=0',
                                         json={'result': {'active': True, 'created': 'Mon, 04 Nov 2019 16:03:18 GMT', 'id': '63433636835291189', 'results': [{'artifact': {'extended_type': 'EICAR virus test files', 'first_seen': 'Fri, 01 Nov 2019 21:33:53 GMT', 'id': '11611818710765483', 'last_seen': 'Mon, 04 Nov 2019 13:08:21 GMT', 'md5': '44d88612fea8a8f36de82e1278abb02f', 'mimetype': 'text/plain', 'sha1': '3395856ce81f2b7382dee72602f798b642f14140', 'sha256': '275a021bbfb6489e54d471899f7db9d1663fc695ec2fe2a2c4538aabf651fd0f'}, 'created': 'Mon, 04 Nov 2019 16:08:21 GMT', 'rule_name': 'eicar_substring_test', 'tags': ''}, {'artifact': {'extended_type': 'EICAR virus test files', 'first_seen': 'Fri, 01 Nov 2019 21:33:53 GMT', 'id': '11611818710765483', 'last_seen': 'Mon, 04 Nov 2019 13:08:21 GMT', 'md5': '44d88612fea8a8f36de82e1278abb02f', 'mimetype': 'text/plain', 'sha1': '3395856ce81f2b7382dee72602f798b642f14140', 'sha256': '275a021bbfb6489e54d471899f7db9d1663fc695ec2fe2a2c4538aabf651fd0f'}, 'created': 'Mon, 04 Nov 2019 16:08:21 GMT', 'rule_name': 'eicar_av_test', 'tags': ''}, {'artifact': {'extended_type': 'EICAR virus test files', 'first_seen': 'Fri, 01 Nov 2019 21:33:53 GMT', 'id': '11611818710765483', 'last_seen': 'Mon, 04 Nov 2019 13:08:21 GMT', 'md5': '44d88612fea8a8f36de82e1278abb02f', 'mimetype': 'text/plain', 'sha1': '3395856ce81f2b7382dee72602f798b642f14140', 'sha256': '275a021bbfb6489e54d471899f7db9d1663fc695ec2fe2a2c4538aabf651fd0f'}, 'created': 'Mon, 04 Nov 2019 16:08:18 GMT', 'rule_name': 'eicar_substring_test', 'tags': ''}], 'ruleset_name': None, 'status': 'RUNNING', 'total': 10}, 'status': 'RUNNING'}))
        responses.add(responses.Response(responses.GET, 'http://localhost:9696/v1/hunt/live/results?with_bounty_results=&with_metadata=&limit=3&offset=3&since=0',
                                         json={'result': {'active': True, 'created': 'Mon, 04 Nov 2019 16:03:18 GMT', 'id': '63433636835291189', 'results': [{'artifact': {'extended_type': 'EICAR virus test files', 'first_seen': 'Fri, 01 Nov 2019 21:33:53 GMT', 'id': '11611818710765483', 'last_seen': 'Mon, 04 Nov 2019 13:08:21 GMT', 'md5': '44d88612fea8a8f36de82e1278abb02f', 'mimetype': 'text/plain', 'sha1': '3395856ce81f2b7382dee72602f798b642f14140', 'sha256': '275a021bbfb6489e54d471899f7db9d1663fc695ec2fe2a2c4538aabf651fd0f'}, 'created': 'Mon, 04 Nov 2019 16:08:18 GMT', 'rule_name': 'eicar_av_test', 'tags': ''}, {'artifact': {'extended_type': 'EICAR virus test files', 'first_seen': 'Fri, 01 Nov 2019 21:33:53 GMT', 'id': '11611818710765483', 'last_seen': 'Mon, 04 Nov 2019 13:08:21 GMT', 'md5': '44d88612fea8a8f36de82e1278abb02f', 'mimetype': 'text/plain', 'sha1': '3395856ce81f2b7382dee72602f798b642f14140', 'sha256': '275a021bbfb6489e54d471899f7db9d1663fc695ec2fe2a2c4538aabf651fd0f'}, 'created': 'Mon, 04 Nov 2019 16:08:15 GMT', 'rule_name': 'eicar_substring_test', 'tags': ''}, {'artifact': {'extended_type': 'EICAR virus test files', 'first_seen': 'Fri, 01 Nov 2019 21:33:53 GMT', 'id': '11611818710765483', 'last_seen': 'Mon, 04 Nov 2019 13:08:21 GMT', 'md5': '44d88612fea8a8f36de82e1278abb02f', 'mimetype': 'text/plain', 'sha1': '3395856ce81f2b7382dee72602f798b642f14140', 'sha256': '275a021bbfb6489e54d471899f7db9d1663fc695ec2fe2a2c4538aabf651fd0f'}, 'created': 'Mon, 04 Nov 2019 16:08:15 GMT', 'rule_name': 'eicar_av_test', 'tags': ''}], 'ruleset_name': None, 'status': 'RUNNING', 'total': 10}, 'status': 'RUNNING'}))
        responses.add(responses.Response(responses.GET, 'http://localhost:9696/v1/hunt/live/results?with_bounty_results=&with_metadata=&limit=3&offset=6&since=0',
                                         json={'result': {'active': True, 'created': 'Mon, 04 Nov 2019 16:03:18 GMT', 'id': '63433636835291189', 'results': [{'artifact': {'extended_type': 'EICAR virus test files', 'first_seen': 'Fri, 01 Nov 2019 21:33:53 GMT', 'id': '11611818710765483', 'last_seen': 'Mon, 04 Nov 2019 13:08:21 GMT', 'md5': '44d88612fea8a8f36de82e1278abb02f', 'mimetype': 'text/plain', 'sha1': '3395856ce81f2b7382dee72602f798b642f14140', 'sha256': '275a021bbfb6489e54d471899f7db9d1663fc695ec2fe2a2c4538aabf651fd0f'}, 'created': 'Mon, 04 Nov 2019 16:08:13 GMT', 'rule_name': 'eicar_substring_test', 'tags': ''}, {'artifact': {'extended_type': 'EICAR virus test files', 'first_seen': 'Fri, 01 Nov 2019 21:33:53 GMT', 'id': '11611818710765483', 'last_seen': 'Mon, 04 Nov 2019 13:08:21 GMT', 'md5': '44d88612fea8a8f36de82e1278abb02f', 'mimetype': 'text/plain', 'sha1': '3395856ce81f2b7382dee72602f798b642f14140', 'sha256': '275a021bbfb6489e54d471899f7db9d1663fc695ec2fe2a2c4538aabf651fd0f'}, 'created': 'Mon, 04 Nov 2019 16:08:13 GMT', 'rule_name': 'eicar_av_test', 'tags': ''}, {'artifact': {'extended_type': 'EICAR virus test files', 'first_seen': 'Fri, 01 Nov 2019 21:33:53 GMT', 'id': '11611818710765483', 'last_seen': 'Mon, 04 Nov 2019 13:08:21 GMT', 'md5': '44d88612fea8a8f36de82e1278abb02f', 'mimetype': 'text/plain', 'sha1': '3395856ce81f2b7382dee72602f798b642f14140', 'sha256': '275a021bbfb6489e54d471899f7db9d1663fc695ec2fe2a2c4538aabf651fd0f'}, 'created': 'Mon, 04 Nov 2019 16:08:01 GMT', 'rule_name': 'eicar_substring_test', 'tags': ''}], 'ruleset_name': None, 'status': 'RUNNING', 'total': 10}, 'status': 'RUNNING'}))
        responses.add(responses.Response(responses.GET, 'http://localhost:9696/v1/hunt/live/results?with_bounty_results=&with_metadata=&limit=3&offset=9&since=0',
                                         json={'result': {'active': True, 'created': 'Mon, 04 Nov 2019 16:03:18 GMT', 'id': '63433636835291189', 'results': [{'artifact': {'extended_type': 'EICAR virus test files', 'first_seen': 'Fri, 01 Nov 2019 21:33:53 GMT', 'id': '11611818710765483', 'last_seen': 'Mon, 04 Nov 2019 13:08:21 GMT', 'md5': '44d88612fea8a8f36de82e1278abb02f', 'mimetype': 'text/plain', 'sha1': '3395856ce81f2b7382dee72602f798b642f14140', 'sha256': '275a021bbfb6489e54d471899f7db9d1663fc695ec2fe2a2c4538aabf651fd0f'}, 'created': 'Mon, 04 Nov 2019 16:08:01 GMT', 'rule_name': 'eicar_av_test', 'tags': ''}], 'ruleset_name': None, 'status': 'RUNNING', 'total': 10}, 'status': 'RUNNING'}))
        responses.add(responses.Response(responses.GET, 'http://localhost:9696/v1/hunt/live/results?with_bounty_results=&with_metadata=&limit=3&offset=12&since=0',
                                         json={'result': {'active': True, 'created': 'Mon, 04 Nov 2019 16:03:18 GMT', 'id': '63433636835291189', 'results': [], 'ruleset_name': None, 'status': 'RUNNING', 'total': 10}, 'status': 'RUNNING'}))
        api = PolyswarmAPI(self.test_api_key, uri='http://localhost:9696/v1', community='gamma')
        result = api.live_results(with_bounty_results=False, with_metadata=False, limit=3)
<<<<<<< HEAD
        assert len(result.result.results) == 10
=======
        assert len(list(result.result)) == 10
>>>>>>> b7efa7f6

    @responses.activate
    def test_historical(self):
        responses.add(responses.Response(responses.POST, 'http://localhost:9696/v1/hunt/historical',
                                         json={'result': {'hunt_id': '0000000000000000'}, 'status': 'OK'}))
        api = PolyswarmAPI(self.test_api_key, uri='http://localhost:9696/v1', community='gamma')
        with open('test/eicar.yara') as yara:
            result = api.historical(yara.read())
        assert result.result.hunt_id == '0000000000000000'

    @responses.activate
    def test_historical_results(self):
        responses.add(responses.Response(responses.GET, 'http://localhost:9696/v1/hunt/historical/results?with_bounty_results=&with_metadata=&limit=1&offset=0&since=0',
                                         json={'result': {'created': 'Mon, 04 Nov 2019 19:11:37 GMT', 'id': '87727805741550630', 'results': [{'artifact': {'extended_type': 'EICAR virus test files', 'first_seen': 'Fri, 01 Nov 2019 21:33:53 GMT', 'id': '11611818710765483', 'last_seen': 'Mon, 04 Nov 2019 13:08:21 GMT', 'md5': '44d88612fea8a8f36de82e1278abb02f', 'mimetype': 'text/plain', 'sha1': '3395856ce81f2b7382dee72602f798b642f14140', 'sha256': '275a021bbfb6489e54d471899f7db9d1663fc695ec2fe2a2c4538aabf651fd0f'}, 'created': 'Mon, 04 Nov 2019 19:11:37 GMT', 'rule_name': 'eicar_substring_test', 'tags': ''}], 'ruleset_name': None, 'status': 'SUCCESS', 'total': 2}, 'status': 'SUCCESS'}))
        responses.add(responses.Response(responses.GET, 'http://localhost:9696/v1/hunt/historical/results?with_bounty_results=&with_metadata=&limit=1&offset=1&since=0',
                                         json={'result': {'created': 'Mon, 04 Nov 2019 19:11:37 GMT', 'id': '87727805741550630', 'results': [{'artifact': {'extended_type': 'EICAR virus test files', 'first_seen': 'Fri, 01 Nov 2019 21:33:53 GMT', 'id': '11611818710765483', 'last_seen': 'Mon, 04 Nov 2019 13:08:21 GMT', 'md5': '44d88612fea8a8f36de82e1278abb02f', 'mimetype': 'text/plain', 'sha1': '3395856ce81f2b7382dee72602f798b642f14140', 'sha256': '275a021bbfb6489e54d471899f7db9d1663fc695ec2fe2a2c4538aabf651fd0f'}, 'created': 'Mon, 04 Nov 2019 19:11:37 GMT', 'rule_name': 'eicar_av_test', 'tags': ''}], 'ruleset_name': None, 'status': 'SUCCESS', 'total': 2}, 'status': 'SUCCESS'}))
        responses.add(responses.Response(responses.GET, 'http://localhost:9696/v1/hunt/historical/results?with_bounty_results=&with_metadata=&limit=1&offset=2&since=0',
                                         json={'result': {'created': 'Mon, 04 Nov 2019 19:11:37 GMT', 'id': '87727805741550630', 'results': [], 'ruleset_name': None, 'status': 'SUCCESS', 'total': 2}, 'status': 'SUCCESS'}))
        api = PolyswarmAPI(self.test_api_key, uri='http://localhost:9696/v1', community='gamma')
        result = api.historical_results(with_bounty_results=False, with_metadata=False, limit=1)
<<<<<<< HEAD
        assert len(result.result.results) == 2
=======
        assert len(list(result.result)) == 2
>>>>>>> b7efa7f6

    @responses.activate
    def test_delete_live(self):
        responses.add(responses.Response(responses.DELETE, 'http://localhost:9696/v1/hunt/live?hunt_id=00000000000000000',
                                         json={'result': {'hunt_id': '00000000000000000'}, 'status': 'OK'}))
        api = PolyswarmAPI(self.test_api_key, uri='http://localhost:9696/v1', community='gamma')
        result = api.live_delete('00000000000000000')
        assert result.result == '00000000000000000'

    @responses.activate
    def test_delete_live(self):
        responses.add(responses.Response(responses.DELETE, 'http://localhost:9696/v1/hunt/historical?hunt_id=00000000000000000',
                                         json={'result': {'hunt_id': '00000000000000000'}, 'status': 'OK'}))
        api = PolyswarmAPI(self.test_api_key, uri='http://localhost:9696/v1', community='gamma')
        result = api.historical_delete('00000000000000000')
        assert result.result == '00000000000000000'

    @responses.activate
    def test_list_live(self):
        responses.add(responses.Response(responses.GET, 'http://localhost:9696/v1/hunt/live?all=true',
                                         json={'result': [{'active': True, 'created': 'Mon, 04 Nov 2019 16:03:18 GMT', 'id': '63433636835291189', 'results': None, 'ruleset_name': None, 'status': 'RUNNING', 'total': 10}, {'active': False, 'created': 'Fri, 01 Nov 2019 22:37:38 GMT', 'id': '30278416219087863', 'results': None, 'ruleset_name': None, 'status': 'SUCCESS', 'total': 0}, {'active': False, 'created': 'Fri, 01 Nov 2019 22:35:33 GMT', 'id': '3704780491120403', 'results': None, 'ruleset_name': None, 'status': 'SUCCESS', 'total': 0}, {'active': False, 'created': 'Fri, 01 Nov 2019 22:34:19 GMT', 'id': '27135338495759590', 'results': None, 'ruleset_name': None, 'status': 'SUCCESS', 'total': 0}, {'active': False, 'created': 'Fri, 01 Nov 2019 22:33:37 GMT', 'id': '54592556430064812', 'results': None, 'ruleset_name': None, 'status': 'SUCCESS', 'total': 0}], 'status': 'OK'}))
        api = PolyswarmAPI(self.test_api_key, uri='http://localhost:9696/v1', community='gamma')
        result = api.live_list()
        assert len(result.result) == 5

    @responses.activate
    def test_list_historical(self):
        responses.add(responses.Response(responses.GET, 'http://localhost:9696/v1/hunt/historical?all=true',
                                         json={'result': [{'created': 'Mon, 04 Nov 2019 19:11:37 GMT', 'id': '87727805741550630', 'results': None, 'ruleset_name': None, 'status': 'SUCCESS', 'total': 2}, {'created': 'Mon, 04 Nov 2019 18:40:00 GMT', 'id': '47190397989086018', 'results': None, 'ruleset_name': None, 'status': 'SUCCESS', 'total': 34}, {'created': 'Mon, 04 Nov 2019 18:37:43 GMT', 'id': '86866921610782572', 'results': None, 'ruleset_name': None, 'status': 'SUCCESS', 'total': 0}, {'created': 'Mon, 04 Nov 2019 18:31:07 GMT', 'id': '16122797615766244', 'results': None, 'ruleset_name': None, 'status': 'SUCCESS', 'total': 0}, {'created': 'Mon, 04 Nov 2019 18:05:10 GMT', 'id': '81709619298806644', 'results': None, 'ruleset_name': None, 'status': 'SUCCESS', 'total': 0}, {'created': 'Mon, 04 Nov 2019 17:45:14 GMT', 'id': '49537000409407578', 'results': None, 'ruleset_name': None, 'status': 'SUCCESS', 'total': 0}, {'created': 'Mon, 04 Nov 2019 17:36:03 GMT', 'id': '92075141711091536', 'results': None, 'ruleset_name': None, 'status': 'SUCCESS', 'total': 0}, {'created': 'Mon, 04 Nov 2019 17:34:50 GMT', 'id': '16213998657109226', 'results': None, 'ruleset_name': None, 'status': 'SUCCESS', 'total': 0}, {'created': 'Mon, 04 Nov 2019 17:34:25 GMT', 'id': '46124705929143681', 'results': None, 'ruleset_name': None, 'status': 'SUCCESS', 'total': 0}, {'created': 'Mon, 04 Nov 2019 17:34:17 GMT', 'id': '17264462171967388', 'results': None, 'ruleset_name': None, 'status': 'SUCCESS', 'total': 0}, {'created': 'Mon, 04 Nov 2019 17:33:40 GMT', 'id': '13903550507680813', 'results': None, 'ruleset_name': None, 'status': 'SUCCESS', 'total': 0}], 'status': 'OK'}))
        api = PolyswarmAPI(self.test_api_key, uri='http://localhost:9696/v1', community='gamma')
        result = api.historical_list()
        assert len(result.result) == 11

    @responses.activate
    def test_list_historical(self):
        responses.add(responses.Response(responses.GET, 'http://localhost:9696/v1/consumer/submission/6eadcabe-9f9e-4301-8e60-c9e58504c325/polyscore',
                                         json={'result': {'scores': {'77090327141458166': 0.9999682631387563}}, 'status': 'OK'}))
        api = PolyswarmAPI(self.test_api_key, uri='http://localhost:9696/v1', community='gamma')
        result = list(api.score('6eadcabe-9f9e-4301-8e60-c9e58504c325'))
        assert result[0].result.scores['77090327141458166'] == 0.9999682631387563<|MERGE_RESOLUTION|>--- conflicted
+++ resolved
@@ -11,8 +11,6 @@
 except ImportError:
     import mock
 
-<<<<<<< HEAD
-=======
 
 @contextmanager
 def TemporaryDirectory():
@@ -23,7 +21,6 @@
     finally:
         shutil.rmtree(name)
 
->>>>>>> b7efa7f6
 
 @contextmanager
 def temp_dir(files_dict):
@@ -142,11 +139,7 @@
                                          json={'result': {'active': True, 'created': 'Mon, 04 Nov 2019 16:03:18 GMT', 'id': '63433636835291189', 'results': [], 'ruleset_name': None, 'status': 'RUNNING', 'total': 10}, 'status': 'RUNNING'}))
         api = PolyswarmAPI(self.test_api_key, uri='http://localhost:9696/v1', community='gamma')
         result = api.live_results(with_bounty_results=False, with_metadata=False, limit=3)
-<<<<<<< HEAD
         assert len(result.result.results) == 10
-=======
-        assert len(list(result.result)) == 10
->>>>>>> b7efa7f6
 
     @responses.activate
     def test_historical(self):
@@ -167,11 +160,7 @@
                                          json={'result': {'created': 'Mon, 04 Nov 2019 19:11:37 GMT', 'id': '87727805741550630', 'results': [], 'ruleset_name': None, 'status': 'SUCCESS', 'total': 2}, 'status': 'SUCCESS'}))
         api = PolyswarmAPI(self.test_api_key, uri='http://localhost:9696/v1', community='gamma')
         result = api.historical_results(with_bounty_results=False, with_metadata=False, limit=1)
-<<<<<<< HEAD
         assert len(result.result.results) == 2
-=======
-        assert len(list(result.result)) == 2
->>>>>>> b7efa7f6
 
     @responses.activate
     def test_delete_live(self):
