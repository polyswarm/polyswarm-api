#!/usr/bin/env python
# -*- coding: utf-8 -*-
from setuptools import find_packages, setup


def parse_requirements():
    with open('requirements.txt', 'r') as f:
        return [r for r in f.read().splitlines() if not r.startswith('git')]


# The README.md will be used as the content for the PyPi package details page on the Python Package Index.
with open("README.md", "r") as readme:
    long_description = readme.read()


setup(
    name='polyswarm-api',
<<<<<<< HEAD
    version='0.2.3',
=======
    version='0.3',
>>>>>>> e65ca9d2
    description='Client library to simplify interacting with the PolySwarm consumer API',
    long_description=long_description,
    long_description_content_type="text/markdown",
    author='PolySwarm Developers',
    author_email='info@polyswarm.io',
    url='https://github.com/polyswarm/polyswarm-api',
    license='MIT',
    python_requires='>=3.6,<4',
    install_requires=parse_requirements(),
    include_package_data=True,
    packages=find_packages('src'),
    package_dir={'': 'src'},
    entry_points={
        'console_scripts': [
            'polyswarm=polyswarm_api.__main__:polyswarm',
        ],
    },
    classifiers=[
        "Intended Audience :: Developers",
        "License :: OSI Approved :: MIT License",
        "Operating System :: OS Independent",
        "Programming Language :: Python :: 3.5",
        "Programming Language :: Python :: 3.6",
        "Programming Language :: Python :: 3.7",
        "Programming Language :: Python :: Implementation :: PyPy",
    ]
)<|MERGE_RESOLUTION|>--- conflicted
+++ resolved
@@ -15,11 +15,7 @@
 
 setup(
     name='polyswarm-api',
-<<<<<<< HEAD
-    version='0.2.3',
-=======
-    version='0.3',
->>>>>>> e65ca9d2
+    version='0.3.1',
     description='Client library to simplify interacting with the PolySwarm consumer API',
     long_description=long_description,
     long_description_content_type="text/markdown",
